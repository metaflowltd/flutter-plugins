package cachet.plugins.health

// import androidx.compose.runtime.mutableStateOf

// Health Connect
import android.app.Activity
import android.content.Context
import android.content.Intent
import android.content.pm.PackageManager
import android.os.Build
import android.os.Handler
import android.util.Log
import androidx.activity.ComponentActivity
import androidx.activity.result.ActivityResultLauncher
import androidx.annotation.NonNull
import androidx.core.content.ContextCompat
import androidx.health.connect.client.HealthConnectClient
import androidx.health.connect.client.PermissionController
import androidx.health.connect.client.permission.HealthPermission
import androidx.health.connect.client.records.*
import androidx.health.connect.client.records.MealType.MEAL_TYPE_BREAKFAST
import androidx.health.connect.client.records.MealType.MEAL_TYPE_DINNER
import androidx.health.connect.client.records.MealType.MEAL_TYPE_LUNCH
import androidx.health.connect.client.records.MealType.MEAL_TYPE_SNACK
import androidx.health.connect.client.records.MealType.MEAL_TYPE_UNKNOWN
import androidx.health.connect.client.request.AggregateRequest
import androidx.health.connect.client.request.ReadRecordsRequest
import androidx.health.connect.client.time.TimeRangeFilter
import androidx.health.connect.client.units.*
import com.google.android.gms.auth.api.signin.GoogleSignIn
import com.google.android.gms.fitness.Fitness
import com.google.android.gms.fitness.FitnessActivities
import com.google.android.gms.fitness.FitnessOptions
import com.google.android.gms.fitness.data.*
import com.google.android.gms.fitness.request.DataDeleteRequest
import com.google.android.gms.fitness.request.DataReadRequest
import com.google.android.gms.fitness.request.SessionInsertRequest
import com.google.android.gms.fitness.request.SessionReadRequest
import com.google.android.gms.fitness.result.DataReadResponse
import com.google.android.gms.fitness.result.SessionReadResponse
import com.google.android.gms.tasks.OnFailureListener
import com.google.android.gms.tasks.OnSuccessListener
import io.flutter.embedding.engine.plugins.FlutterPlugin
import io.flutter.embedding.engine.plugins.activity.ActivityAware
import io.flutter.embedding.engine.plugins.activity.ActivityPluginBinding
import io.flutter.plugin.common.MethodCall
import io.flutter.plugin.common.MethodChannel
import io.flutter.plugin.common.MethodChannel.MethodCallHandler
import io.flutter.plugin.common.MethodChannel.Result
import io.flutter.plugin.common.PluginRegistry.ActivityResultListener
import io.flutter.plugin.common.PluginRegistry.Registrar
import kotlinx.coroutines.*
import java.time.*
import java.time.temporal.ChronoUnit
import java.util.*
import java.util.concurrent.*


const val GOOGLE_FIT_PERMISSIONS_REQUEST_CODE = 1111
const val HEALTH_CONNECT_RESULT_CODE = 16969
const val CHANNEL_NAME = "flutter_health"
const val MMOLL_2_MGDL = 18.0 // 1 mmoll= 18 mgdl

// The minimum android level that can use Health Connect
const val MIN_SUPPORTED_SDK = Build.VERSION_CODES.O_MR1

class HealthPlugin(private var channel: MethodChannel? = null) :
    MethodCallHandler,
    ActivityResultListener,
    Result,
    ActivityAware,
    FlutterPlugin {
    private var mResult: Result? = null
    private var handler: Handler? = null
    private var activity: Activity? = null
    private var context: Context? = null
    private var threadPoolExecutor: ExecutorService? = null
    private var useHealthConnectIfAvailable: Boolean = false
    private var healthConnectRequestPermissionsLauncher:  ActivityResultLauncher<Set<String>>? = null
    private lateinit var healthConnectClient: HealthConnectClient
    private lateinit var scope: CoroutineScope

    private var BODY_FAT_PERCENTAGE = "BODY_FAT_PERCENTAGE"
    private var HEIGHT = "HEIGHT"
    private var WEIGHT = "WEIGHT"
    private var STEPS = "STEPS"
    private var AGGREGATE_STEP_COUNT = "AGGREGATE_STEP_COUNT"
    private var ACTIVE_ENERGY_BURNED = "ACTIVE_ENERGY_BURNED"
    private var HEART_RATE = "HEART_RATE"
    private var BODY_TEMPERATURE = "BODY_TEMPERATURE"
    private var BLOOD_PRESSURE_SYSTOLIC = "BLOOD_PRESSURE_SYSTOLIC"
    private var BLOOD_PRESSURE_DIASTOLIC = "BLOOD_PRESSURE_DIASTOLIC"
    private var BLOOD_OXYGEN = "BLOOD_OXYGEN"
    private var BLOOD_GLUCOSE = "BLOOD_GLUCOSE"
    private var MOVE_MINUTES = "MOVE_MINUTES"
    private var DISTANCE_DELTA = "DISTANCE_DELTA"
    private var WATER = "WATER"
    private var RESTING_HEART_RATE = "RESTING_HEART_RATE"
    private var BASAL_ENERGY_BURNED = "BASAL_ENERGY_BURNED"
    private var FLIGHTS_CLIMBED = "FLIGHTS_CLIMBED"
    private var RESPIRATORY_RATE = "RESPIRATORY_RATE"

    // TODO support unknown?
    private var SLEEP_ASLEEP = "SLEEP_ASLEEP"
    private var SLEEP_AWAKE = "SLEEP_AWAKE"
    private var SLEEP_IN_BED = "SLEEP_IN_BED"
    private var SLEEP_SESSION = "SLEEP_SESSION"
    private var SLEEP_LIGHT = "SLEEP_LIGHT"
    private var SLEEP_DEEP = "SLEEP_DEEP"
    private var SLEEP_REM = "SLEEP_REM"
    private var SLEEP_OUT_OF_BED = "SLEEP_OUT_OF_BED"
    private var WORKOUT = "WORKOUT"
    private var NUTRITION = "NUTRITION"
    private var BREAKFAST = "BREAKFAST"
    private var LUNCH = "LUNCH"
    private var DINNER = "DINNER"
    private var SNACK = "SNACK"
    private var MEAL_UNKNOWN = "UNKNOWN"


    val workoutTypeMap = mapOf(
        "AEROBICS" to FitnessActivities.AEROBICS,
        "AMERICAN_FOOTBALL" to FitnessActivities.FOOTBALL_AMERICAN,
        "ARCHERY" to FitnessActivities.ARCHERY,
        "AUSTRALIAN_FOOTBALL" to FitnessActivities.FOOTBALL_AUSTRALIAN,
        "BADMINTON" to FitnessActivities.BADMINTON,
        "BASEBALL" to FitnessActivities.BASEBALL,
        "BASKETBALL" to FitnessActivities.BASKETBALL,
        "BIATHLON" to FitnessActivities.BIATHLON,
        "BIKING" to FitnessActivities.BIKING,
        "BIKING_HAND" to FitnessActivities.BIKING_HAND,
        "BIKING_MOUNTAIN" to FitnessActivities.BIKING_MOUNTAIN,
        "BIKING_ROAD" to FitnessActivities.BIKING_ROAD,
        "BIKING_SPINNING" to FitnessActivities.BIKING_SPINNING,
        "BIKING_STATIONARY" to FitnessActivities.BIKING_STATIONARY,
        "BIKING_UTILITY" to FitnessActivities.BIKING_UTILITY,
        "BOXING" to FitnessActivities.BOXING,
        "CALISTHENICS" to FitnessActivities.CALISTHENICS,
        "CIRCUIT_TRAINING" to FitnessActivities.CIRCUIT_TRAINING,
        "CRICKET" to FitnessActivities.CRICKET,
        "CROSS_COUNTRY_SKIING" to FitnessActivities.SKIING_CROSS_COUNTRY,
        "CROSS_FIT" to FitnessActivities.CROSSFIT,
        "CURLING" to FitnessActivities.CURLING,
        "DANCING" to FitnessActivities.DANCING,
        "DIVING" to FitnessActivities.DIVING,
        "DOWNHILL_SKIING" to FitnessActivities.SKIING_DOWNHILL,
        "ELEVATOR" to FitnessActivities.ELEVATOR,
        "ELLIPTICAL" to FitnessActivities.ELLIPTICAL,
        "ERGOMETER" to FitnessActivities.ERGOMETER,
        "ESCALATOR" to FitnessActivities.ESCALATOR,
        "FENCING" to FitnessActivities.FENCING,
        "FRISBEE_DISC" to FitnessActivities.FRISBEE_DISC,
        "GARDENING" to FitnessActivities.GARDENING,
        "GOLF" to FitnessActivities.GOLF,
        "GUIDED_BREATHING" to FitnessActivities.GUIDED_BREATHING,
        "GYMNASTICS" to FitnessActivities.GYMNASTICS,
        "HANDBALL" to FitnessActivities.HANDBALL,
        "HIGH_INTENSITY_INTERVAL_TRAINING" to FitnessActivities.HIGH_INTENSITY_INTERVAL_TRAINING,
        "HIKING" to FitnessActivities.HIKING,
        "HOCKEY" to FitnessActivities.HOCKEY,
        "HORSEBACK_RIDING" to FitnessActivities.HORSEBACK_RIDING,
        "HOUSEWORK" to FitnessActivities.HOUSEWORK,
        "IN_VEHICLE" to FitnessActivities.IN_VEHICLE,
        "ICE_SKATING" to FitnessActivities.ICE_SKATING,
        "INTERVAL_TRAINING" to FitnessActivities.INTERVAL_TRAINING,
        "JUMP_ROPE" to FitnessActivities.JUMP_ROPE,
        "KAYAKING" to FitnessActivities.KAYAKING,
        "KETTLEBELL_TRAINING" to FitnessActivities.KETTLEBELL_TRAINING,
        "KICK_SCOOTER" to FitnessActivities.KICK_SCOOTER,
        "KICKBOXING" to FitnessActivities.KICKBOXING,
        "KITE_SURFING" to FitnessActivities.KITESURFING,
        "MARTIAL_ARTS" to FitnessActivities.MARTIAL_ARTS,
        "MEDITATION" to FitnessActivities.MEDITATION,
        "MIXED_MARTIAL_ARTS" to FitnessActivities.MIXED_MARTIAL_ARTS,
        "P90X" to FitnessActivities.P90X,
        "PARAGLIDING" to FitnessActivities.PARAGLIDING,
        "PILATES" to FitnessActivities.PILATES,
        "POLO" to FitnessActivities.POLO,
        "RACQUETBALL" to FitnessActivities.RACQUETBALL,
        "ROCK_CLIMBING" to FitnessActivities.ROCK_CLIMBING,
        "ROWING" to FitnessActivities.ROWING,
        "ROWING_MACHINE" to FitnessActivities.ROWING_MACHINE,
        "RUGBY" to FitnessActivities.RUGBY,
        "RUNNING_JOGGING" to FitnessActivities.RUNNING_JOGGING,
        "RUNNING_SAND" to FitnessActivities.RUNNING_SAND,
        "RUNNING_TREADMILL" to FitnessActivities.RUNNING_TREADMILL,
        "RUNNING" to FitnessActivities.RUNNING,
        "SAILING" to FitnessActivities.SAILING,
        "SCUBA_DIVING" to FitnessActivities.SCUBA_DIVING,
        "SKATING_CROSS" to FitnessActivities.SKATING_CROSS,
        "SKATING_INDOOR" to FitnessActivities.SKATING_INDOOR,
        "SKATING_INLINE" to FitnessActivities.SKATING_INLINE,
        "SKATING" to FitnessActivities.SKATING,
        "SKIING" to FitnessActivities.SKIING,
        "SKIING_BACK_COUNTRY" to FitnessActivities.SKIING_BACK_COUNTRY,
        "SKIING_KITE" to FitnessActivities.SKIING_KITE,
        "SKIING_ROLLER" to FitnessActivities.SKIING_ROLLER,
        "SLEDDING" to FitnessActivities.SLEDDING,
        "SNOWBOARDING" to FitnessActivities.SNOWBOARDING,
        "SNOWMOBILE" to FitnessActivities.SNOWMOBILE,
        "SNOWSHOEING" to FitnessActivities.SNOWSHOEING,
        "SOCCER" to FitnessActivities.FOOTBALL_SOCCER,
        "SOFTBALL" to FitnessActivities.SOFTBALL,
        "SQUASH" to FitnessActivities.SQUASH,
        "STAIR_CLIMBING_MACHINE" to FitnessActivities.STAIR_CLIMBING_MACHINE,
        "STAIR_CLIMBING" to FitnessActivities.STAIR_CLIMBING,
        "STANDUP_PADDLEBOARDING" to FitnessActivities.STANDUP_PADDLEBOARDING,
        "STILL" to FitnessActivities.STILL,
        "STRENGTH_TRAINING" to FitnessActivities.STRENGTH_TRAINING,
        "SURFING" to FitnessActivities.SURFING,
        "SWIMMING_OPEN_WATER" to FitnessActivities.SWIMMING_OPEN_WATER,
        "SWIMMING_POOL" to FitnessActivities.SWIMMING_POOL,
        "SWIMMING" to FitnessActivities.SWIMMING,
        "TABLE_TENNIS" to FitnessActivities.TABLE_TENNIS,
        "TEAM_SPORTS" to FitnessActivities.TEAM_SPORTS,
        "TENNIS" to FitnessActivities.TENNIS,
        "TILTING" to FitnessActivities.TILTING,
        "VOLLEYBALL_BEACH" to FitnessActivities.VOLLEYBALL_BEACH,
        "VOLLEYBALL_INDOOR" to FitnessActivities.VOLLEYBALL_INDOOR,
        "VOLLEYBALL" to FitnessActivities.VOLLEYBALL,
        "WAKEBOARDING" to FitnessActivities.WAKEBOARDING,
        "WALKING_FITNESS" to FitnessActivities.WALKING_FITNESS,
        "WALKING_PACED" to FitnessActivities.WALKING_PACED,
        "WALKING_NORDIC" to FitnessActivities.WALKING_NORDIC,
        "WALKING_STROLLER" to FitnessActivities.WALKING_STROLLER,
        "WALKING_TREADMILL" to FitnessActivities.WALKING_TREADMILL,
        "WALKING" to FitnessActivities.WALKING,
        "WATER_POLO" to FitnessActivities.WATER_POLO,
        "WEIGHTLIFTING" to FitnessActivities.WEIGHTLIFTING,
        "WHEELCHAIR" to FitnessActivities.WHEELCHAIR,
        "WINDSURFING" to FitnessActivities.WINDSURFING,
        "YOGA" to FitnessActivities.YOGA,
        "ZUMBA" to FitnessActivities.ZUMBA,
        "OTHER" to FitnessActivities.OTHER,
    )

    // TODO: Update with new workout types when Health Connect becomes the standard.
    val workoutTypeMapHealthConnect = mapOf(
        // "AEROBICS" to ExerciseSessionRecord.EXERCISE_TYPE_AEROBICS,
        "AMERICAN_FOOTBALL" to ExerciseSessionRecord.EXERCISE_TYPE_FOOTBALL_AMERICAN,
        // "ARCHERY" to ExerciseSessionRecord.EXERCISE_TYPE_ARCHERY,
        "AUSTRALIAN_FOOTBALL" to ExerciseSessionRecord.EXERCISE_TYPE_FOOTBALL_AUSTRALIAN,
        "BADMINTON" to ExerciseSessionRecord.EXERCISE_TYPE_BADMINTON,
        "BASEBALL" to ExerciseSessionRecord.EXERCISE_TYPE_BASEBALL,
        "BASKETBALL" to ExerciseSessionRecord.EXERCISE_TYPE_BASKETBALL,
        // "BIATHLON" to ExerciseSessionRecord.EXERCISE_TYPE_BIATHLON,
        "BIKING" to ExerciseSessionRecord.EXERCISE_TYPE_BIKING,
        // "BIKING_HAND" to ExerciseSessionRecord.EXERCISE_TYPE_BIKING_HAND,
        // "BIKING_MOUNTAIN" to ExerciseSessionRecord.EXERCISE_TYPE_BIKING_MOUNTAIN,
        // "BIKING_ROAD" to ExerciseSessionRecord.EXERCISE_TYPE_BIKING_ROAD,
        // "BIKING_SPINNING" to ExerciseSessionRecord.EXERCISE_TYPE_BIKING_SPINNING,
        // "BIKING_STATIONARY" to ExerciseSessionRecord.EXERCISE_TYPE_BIKING_STATIONARY,
        // "BIKING_UTILITY" to ExerciseSessionRecord.EXERCISE_TYPE_BIKING_UTILITY,
        "BOXING" to ExerciseSessionRecord.EXERCISE_TYPE_BOXING,
        "CALISTHENICS" to ExerciseSessionRecord.EXERCISE_TYPE_CALISTHENICS,
        // "CIRCUIT_TRAINING" to ExerciseSessionRecord.EXERCISE_TYPE_CIRCUIT_TRAINING,
        "CRICKET" to ExerciseSessionRecord.EXERCISE_TYPE_CRICKET,
        // "CROSS_COUNTRY_SKIING" to ExerciseSessionRecord.EXERCISE_TYPE_SKIING_CROSS_COUNTRY,
        // "CROSS_FIT" to ExerciseSessionRecord.EXERCISE_TYPE_CROSSFIT,
        // "CURLING" to ExerciseSessionRecord.EXERCISE_TYPE_CURLING,
        "DANCING" to ExerciseSessionRecord.EXERCISE_TYPE_DANCING,
        // "DIVING" to ExerciseSessionRecord.EXERCISE_TYPE_DIVING,
        // "DOWNHILL_SKIING" to ExerciseSessionRecord.EXERCISE_TYPE_SKIING_DOWNHILL,
        // "ELEVATOR" to ExerciseSessionRecord.EXERCISE_TYPE_ELEVATOR,
        "ELLIPTICAL" to ExerciseSessionRecord.EXERCISE_TYPE_ELLIPTICAL,
        // "ERGOMETER" to ExerciseSessionRecord.EXERCISE_TYPE_ERGOMETER,
        // "ESCALATOR" to ExerciseSessionRecord.EXERCISE_TYPE_ESCALATOR,
        "FENCING" to ExerciseSessionRecord.EXERCISE_TYPE_FENCING,
        "FRISBEE_DISC" to ExerciseSessionRecord.EXERCISE_TYPE_FRISBEE_DISC,
        // "GARDENING" to ExerciseSessionRecord.EXERCISE_TYPE_GARDENING,
        "GOLF" to ExerciseSessionRecord.EXERCISE_TYPE_GOLF,
        "GUIDED_BREATHING" to ExerciseSessionRecord.EXERCISE_TYPE_GUIDED_BREATHING,
        "GYMNASTICS" to ExerciseSessionRecord.EXERCISE_TYPE_GYMNASTICS,
        "HANDBALL" to ExerciseSessionRecord.EXERCISE_TYPE_HANDBALL,
        "HIGH_INTENSITY_INTERVAL_TRAINING" to ExerciseSessionRecord.EXERCISE_TYPE_HIGH_INTENSITY_INTERVAL_TRAINING,
        "HIKING" to ExerciseSessionRecord.EXERCISE_TYPE_HIKING,
        // "HOCKEY" to ExerciseSessionRecord.EXERCISE_TYPE_HOCKEY,
        // "HORSEBACK_RIDING" to ExerciseSessionRecord.EXERCISE_TYPE_HORSEBACK_RIDING,
        // "HOUSEWORK" to ExerciseSessionRecord.EXERCISE_TYPE_HOUSEWORK,
        // "IN_VEHICLE" to ExerciseSessionRecord.EXERCISE_TYPE_IN_VEHICLE,
        "ICE_SKATING" to ExerciseSessionRecord.EXERCISE_TYPE_ICE_SKATING,
        // "INTERVAL_TRAINING" to ExerciseSessionRecord.EXERCISE_TYPE_INTERVAL_TRAINING,
        // "JUMP_ROPE" to ExerciseSessionRecord.EXERCISE_TYPE_JUMP_ROPE,
        // "KAYAKING" to ExerciseSessionRecord.EXERCISE_TYPE_KAYAKING,
        // "KETTLEBELL_TRAINING" to ExerciseSessionRecord.EXERCISE_TYPE_KETTLEBELL_TRAINING,
        // "KICK_SCOOTER" to ExerciseSessionRecord.EXERCISE_TYPE_KICK_SCOOTER,
        // "KICKBOXING" to ExerciseSessionRecord.EXERCISE_TYPE_KICKBOXING,
        // "KITE_SURFING" to ExerciseSessionRecord.EXERCISE_TYPE_KITESURFING,
        "MARTIAL_ARTS" to ExerciseSessionRecord.EXERCISE_TYPE_MARTIAL_ARTS,
        // "MEDITATION" to ExerciseSessionRecord.EXERCISE_TYPE_MEDITATION,
        // "MIXED_MARTIAL_ARTS" to ExerciseSessionRecord.EXERCISE_TYPE_MIXED_MARTIAL_ARTS,
        // "P90X" to ExerciseSessionRecord.EXERCISE_TYPE_P90X,
        "PARAGLIDING" to ExerciseSessionRecord.EXERCISE_TYPE_PARAGLIDING,
        "PILATES" to ExerciseSessionRecord.EXERCISE_TYPE_PILATES,
        // "POLO" to ExerciseSessionRecord.EXERCISE_TYPE_POLO,
        "RACQUETBALL" to ExerciseSessionRecord.EXERCISE_TYPE_RACQUETBALL,
        "ROCK_CLIMBING" to ExerciseSessionRecord.EXERCISE_TYPE_ROCK_CLIMBING,
        "ROWING" to ExerciseSessionRecord.EXERCISE_TYPE_ROWING,
        "ROWING_MACHINE" to ExerciseSessionRecord.EXERCISE_TYPE_ROWING_MACHINE,
        "RUGBY" to ExerciseSessionRecord.EXERCISE_TYPE_RUGBY,
        // "RUNNING_JOGGING" to ExerciseSessionRecord.EXERCISE_TYPE_RUNNING_JOGGING,
        // "RUNNING_SAND" to ExerciseSessionRecord.EXERCISE_TYPE_RUNNING_SAND,
        "RUNNING_TREADMILL" to ExerciseSessionRecord.EXERCISE_TYPE_RUNNING_TREADMILL,
        "RUNNING" to ExerciseSessionRecord.EXERCISE_TYPE_RUNNING,
        "SAILING" to ExerciseSessionRecord.EXERCISE_TYPE_SAILING,
        "SCUBA_DIVING" to ExerciseSessionRecord.EXERCISE_TYPE_SCUBA_DIVING,
        // "SKATING_CROSS" to ExerciseSessionRecord.EXERCISE_TYPE_SKATING_CROSS,
        // "SKATING_INDOOR" to ExerciseSessionRecord.EXERCISE_TYPE_SKATING_INDOOR,
        // "SKATING_INLINE" to ExerciseSessionRecord.EXERCISE_TYPE_SKATING_INLINE,
        "SKATING" to ExerciseSessionRecord.EXERCISE_TYPE_SKATING,
        "SKIING" to ExerciseSessionRecord.EXERCISE_TYPE_SKIING,
        // "SKIING_BACK_COUNTRY" to ExerciseSessionRecord.EXERCISE_TYPE_SKIING_BACK_COUNTRY,
        // "SKIING_KITE" to ExerciseSessionRecord.EXERCISE_TYPE_SKIING_KITE,
        // "SKIING_ROLLER" to ExerciseSessionRecord.EXERCISE_TYPE_SKIING_ROLLER,
        // "SLEDDING" to ExerciseSessionRecord.EXERCISE_TYPE_SLEDDING,
        "SNOWBOARDING" to ExerciseSessionRecord.EXERCISE_TYPE_SNOWBOARDING,
        // "SNOWMOBILE" to ExerciseSessionRecord.EXERCISE_TYPE_SNOWMOBILE,
        "SNOWSHOEING" to ExerciseSessionRecord.EXERCISE_TYPE_SNOWSHOEING,
        // "SOCCER" to ExerciseSessionRecord.EXERCISE_TYPE_FOOTBALL_SOCCER,
        "SOFTBALL" to ExerciseSessionRecord.EXERCISE_TYPE_SOFTBALL,
        "SQUASH" to ExerciseSessionRecord.EXERCISE_TYPE_SQUASH,
        "STAIR_CLIMBING_MACHINE" to ExerciseSessionRecord.EXERCISE_TYPE_STAIR_CLIMBING_MACHINE,
        "STAIR_CLIMBING" to ExerciseSessionRecord.EXERCISE_TYPE_STAIR_CLIMBING,
        // "STANDUP_PADDLEBOARDING" to ExerciseSessionRecord.EXERCISE_TYPE_STANDUP_PADDLEBOARDING,
        // "STILL" to ExerciseSessionRecord.EXERCISE_TYPE_STILL,
        "STRENGTH_TRAINING" to ExerciseSessionRecord.EXERCISE_TYPE_STRENGTH_TRAINING,
        "SURFING" to ExerciseSessionRecord.EXERCISE_TYPE_SURFING,
        "SWIMMING_OPEN_WATER" to ExerciseSessionRecord.EXERCISE_TYPE_SWIMMING_OPEN_WATER,
        "SWIMMING_POOL" to ExerciseSessionRecord.EXERCISE_TYPE_SWIMMING_POOL,
        // "SWIMMING" to ExerciseSessionRecord.EXERCISE_TYPE_SWIMMING,
        "TABLE_TENNIS" to ExerciseSessionRecord.EXERCISE_TYPE_TABLE_TENNIS,
        // "TEAM_SPORTS" to ExerciseSessionRecord.EXERCISE_TYPE_TEAM_SPORTS,
        "TENNIS" to ExerciseSessionRecord.EXERCISE_TYPE_TENNIS,
        // "TILTING" to ExerciseSessionRecord.EXERCISE_TYPE_TILTING,
        // "VOLLEYBALL_BEACH" to ExerciseSessionRecord.EXERCISE_TYPE_VOLLEYBALL_BEACH,
        // "VOLLEYBALL_INDOOR" to ExerciseSessionRecord.EXERCISE_TYPE_VOLLEYBALL_INDOOR,
        "VOLLEYBALL" to ExerciseSessionRecord.EXERCISE_TYPE_VOLLEYBALL,
        // "WAKEBOARDING" to ExerciseSessionRecord.EXERCISE_TYPE_WAKEBOARDING,
        // "WALKING_FITNESS" to ExerciseSessionRecord.EXERCISE_TYPE_WALKING_FITNESS,
        // "WALKING_PACED" to ExerciseSessionRecord.EXERCISE_TYPE_WALKING_PACED,
        // "WALKING_NORDIC" to ExerciseSessionRecord.EXERCISE_TYPE_WALKING_NORDIC,
        // "WALKING_STROLLER" to ExerciseSessionRecord.EXERCISE_TYPE_WALKING_STROLLER,
        // "WALKING_TREADMILL" to ExerciseSessionRecord.EXERCISE_TYPE_WALKING_TREADMILL,
        "WALKING" to ExerciseSessionRecord.EXERCISE_TYPE_WALKING,
        "WATER_POLO" to ExerciseSessionRecord.EXERCISE_TYPE_WATER_POLO,
        "WEIGHTLIFTING" to ExerciseSessionRecord.EXERCISE_TYPE_WEIGHTLIFTING,
        "WHEELCHAIR" to ExerciseSessionRecord.EXERCISE_TYPE_WHEELCHAIR,
        // "WINDSURFING" to ExerciseSessionRecord.EXERCISE_TYPE_WINDSURFING,
        "YOGA" to ExerciseSessionRecord.EXERCISE_TYPE_YOGA,
        // "ZUMBA" to ExerciseSessionRecord.EXERCISE_TYPE_ZUMBA,
        // "OTHER" to ExerciseSessionRecord.EXERCISE_TYPE_OTHER,
    )

    override fun onAttachedToEngine(@NonNull flutterPluginBinding: FlutterPlugin.FlutterPluginBinding) {
        scope = CoroutineScope(SupervisorJob() + Dispatchers.Main)
        channel = MethodChannel(flutterPluginBinding.binaryMessenger, CHANNEL_NAME)
        channel?.setMethodCallHandler(this)
        context = flutterPluginBinding.applicationContext
        threadPoolExecutor = Executors.newFixedThreadPool(4)
        checkAvailability()
        if (healthConnectAvailable) {
            healthConnectClient =
                HealthConnectClient.getOrCreate(flutterPluginBinding.applicationContext)
        }
    }

    override fun onDetachedFromEngine(binding: FlutterPlugin.FlutterPluginBinding) {
        channel = null
        activity = null
        threadPoolExecutor!!.shutdown()
        threadPoolExecutor = null
    }

    // This static function is optional and equivalent to onAttachedToEngine. It supports the old
    // pre-Flutter-1.12 Android projects. You are encouraged to continue supporting
    // plugin registration via this function while apps migrate to use the new Android APIs
    // post-flutter-1.12 via https://flutter.dev/go/android-project-migration.
    //
    // It is encouraged to share logic between onAttachedToEngine and registerWith to keep
    // them functionally equivalent. Only one of onAttachedToEngine or registerWith will be called
    // depending on the user's project. onAttachedToEngine or registerWith must both be defined
    // in the same class.
    companion object {
        @Suppress("unused")
        @JvmStatic
        fun registerWith(registrar: Registrar) {
            val channel = MethodChannel(registrar.messenger(), CHANNEL_NAME)
            val plugin = HealthPlugin(channel)
            registrar.addActivityResultListener(plugin)
            channel.setMethodCallHandler(plugin)
        }
    }

    override fun success(p0: Any?) {
        handler?.post { mResult?.success(p0) }
    }

    override fun notImplemented() {
        handler?.post { mResult?.notImplemented() }
    }

    override fun error(
        errorCode: String,
        errorMessage: String?,
        errorDetails: Any?,
    ) {
        handler?.post { mResult?.error(errorCode, errorMessage, errorDetails) }
    }

    override fun onActivityResult(requestCode: Int, resultCode: Int, data: Intent?): Boolean {
        if (requestCode == GOOGLE_FIT_PERMISSIONS_REQUEST_CODE) {
            if (resultCode == Activity.RESULT_OK) {
                Log.i("FLUTTER_HEALTH", "Access Granted!")
                mResult?.success(true)
            } else if (resultCode == Activity.RESULT_CANCELED) {
                Log.i("FLUTTER_HEALTH", "Access Denied!")
                mResult?.success(false)
            }
        }
        return false
    }


    private  fun onHealthConnectPermissionCallback(permissionGranted: Set<String>)
    {
        if(permissionGranted.isEmpty()) {
            mResult?.success(false);
            Log.i("FLUTTER_HEALTH", "Access Denied (to Health Connect)!")

        }else {
            mResult?.success(true);
            Log.i("FLUTTER_HEALTH", "Access Granted (to Health Connect)!")
        }

    }
    
    private fun keyToHealthDataType(type: String): DataType {
        return when (type) {
            BODY_FAT_PERCENTAGE -> DataType.TYPE_BODY_FAT_PERCENTAGE
            HEIGHT -> DataType.TYPE_HEIGHT
            WEIGHT -> DataType.TYPE_WEIGHT
            STEPS -> DataType.TYPE_STEP_COUNT_DELTA
            AGGREGATE_STEP_COUNT -> DataType.AGGREGATE_STEP_COUNT_DELTA
            ACTIVE_ENERGY_BURNED -> DataType.TYPE_CALORIES_EXPENDED
            HEART_RATE -> DataType.TYPE_HEART_RATE_BPM
            BODY_TEMPERATURE -> HealthDataTypes.TYPE_BODY_TEMPERATURE
            BLOOD_PRESSURE_SYSTOLIC -> HealthDataTypes.TYPE_BLOOD_PRESSURE
            BLOOD_PRESSURE_DIASTOLIC -> HealthDataTypes.TYPE_BLOOD_PRESSURE
            BLOOD_OXYGEN -> HealthDataTypes.TYPE_OXYGEN_SATURATION
            BLOOD_GLUCOSE -> HealthDataTypes.TYPE_BLOOD_GLUCOSE
            MOVE_MINUTES -> DataType.TYPE_MOVE_MINUTES
            DISTANCE_DELTA -> DataType.TYPE_DISTANCE_DELTA
            WATER -> DataType.TYPE_HYDRATION
            SLEEP_ASLEEP -> DataType.TYPE_SLEEP_SEGMENT
            SLEEP_AWAKE -> DataType.TYPE_SLEEP_SEGMENT
            SLEEP_IN_BED -> DataType.TYPE_SLEEP_SEGMENT
            SLEEP_LIGHT -> DataType.TYPE_SLEEP_SEGMENT
            SLEEP_REM -> DataType.TYPE_SLEEP_SEGMENT
            SLEEP_DEEP -> DataType.TYPE_SLEEP_SEGMENT
            WORKOUT -> DataType.TYPE_ACTIVITY_SEGMENT
            NUTRITION -> DataType.TYPE_NUTRITION
            else -> throw IllegalArgumentException("Unsupported dataType: $type")
        }
    }

    private fun getField(type: String): Field {
        return when (type) {
            BODY_FAT_PERCENTAGE -> Field.FIELD_PERCENTAGE
            HEIGHT -> Field.FIELD_HEIGHT
            WEIGHT -> Field.FIELD_WEIGHT
            STEPS -> Field.FIELD_STEPS
            ACTIVE_ENERGY_BURNED -> Field.FIELD_CALORIES
            HEART_RATE -> Field.FIELD_BPM
            BODY_TEMPERATURE -> HealthFields.FIELD_BODY_TEMPERATURE
            BLOOD_PRESSURE_SYSTOLIC -> HealthFields.FIELD_BLOOD_PRESSURE_SYSTOLIC
            BLOOD_PRESSURE_DIASTOLIC -> HealthFields.FIELD_BLOOD_PRESSURE_DIASTOLIC
            BLOOD_OXYGEN -> HealthFields.FIELD_OXYGEN_SATURATION
            BLOOD_GLUCOSE -> HealthFields.FIELD_BLOOD_GLUCOSE_LEVEL
            MOVE_MINUTES -> Field.FIELD_DURATION
            DISTANCE_DELTA -> Field.FIELD_DISTANCE
            WATER -> Field.FIELD_VOLUME
            SLEEP_ASLEEP -> Field.FIELD_SLEEP_SEGMENT_TYPE
            SLEEP_AWAKE -> Field.FIELD_SLEEP_SEGMENT_TYPE
            SLEEP_IN_BED -> Field.FIELD_SLEEP_SEGMENT_TYPE
            SLEEP_LIGHT -> Field.FIELD_SLEEP_SEGMENT_TYPE
            SLEEP_REM -> Field.FIELD_SLEEP_SEGMENT_TYPE
            SLEEP_DEEP -> Field.FIELD_SLEEP_SEGMENT_TYPE
            WORKOUT -> Field.FIELD_ACTIVITY
            NUTRITION -> Field.FIELD_NUTRIENTS
            else -> throw IllegalArgumentException("Unsupported dataType: $type")
        }
    }

    private fun isIntField(dataSource: DataSource, unit: Field): Boolean {
        val dataPoint = DataPoint.builder(dataSource).build()
        val value = dataPoint.getValue(unit)
        return value.format == Field.FORMAT_INT32
    }

    // / Extracts the (numeric) value from a Health Data Point
    private fun getHealthDataValue(dataPoint: DataPoint, field: Field): Any {
        val value = dataPoint.getValue(field)
        // Conversion is needed because glucose is stored as mmoll in Google Fit;
        // while mgdl is used for glucose in this plugin.
        val isGlucose = field == HealthFields.FIELD_BLOOD_GLUCOSE_LEVEL
        return when (value.format) {
            Field.FORMAT_FLOAT -> if (!isGlucose) value.asFloat() else value.asFloat() * MMOLL_2_MGDL
            Field.FORMAT_INT32 -> value.asInt()
            Field.FORMAT_STRING -> value.asString()
            else -> Log.e("Unsupported format:", value.format.toString())
        }
    }

    /**
     * Delete records of the given type in the time range
     */
    private fun delete(call: MethodCall, result: Result) {
        if (useHealthConnectIfAvailable && healthConnectAvailable) {
            deleteHCData(call, result)
            return
        }
        if (context == null) {
            result.success(false)
            return
        }

        val type = call.argument<String>("dataTypeKey")!!
        val startTime = call.argument<Long>("startTime")!!
        val endTime = call.argument<Long>("endTime")!!

        // Look up data type and unit for the type key
        val dataType = keyToHealthDataType(type)
        val field = getField(type)

        val typesBuilder = FitnessOptions.builder()
        typesBuilder.addDataType(dataType, FitnessOptions.ACCESS_WRITE)

        val dataSource = DataDeleteRequest.Builder()
            .setTimeInterval(startTime, endTime, TimeUnit.MILLISECONDS)
            .addDataType(dataType)
            .deleteAllSessions()
            .build()

        val fitnessOptions = typesBuilder.build()

        try {
            val googleSignInAccount =
                GoogleSignIn.getAccountForExtension(context!!.applicationContext, fitnessOptions)
            Fitness.getHistoryClient(context!!.applicationContext, googleSignInAccount)
                .deleteData(dataSource)
                .addOnSuccessListener {
                    Log.i("FLUTTER_HEALTH::SUCCESS", "Dataset deleted successfully!")
                    result.success(true)
                }
                .addOnFailureListener(errHandler(result, "There was an error deleting the dataset"))
        } catch (e3: Exception) {
            result.success(false)
        }
    }

    /**
     * Save a Blood Pressure measurement with systolic and diastolic values
     */
    private fun writeBloodPressure(call: MethodCall, result: Result) {
        if (useHealthConnectIfAvailable && healthConnectAvailable) {
            writeBloodPressureHC(call, result)
            return
        }
        if (context == null) {
            result.success(false)
            return
        }

        val dataType = HealthDataTypes.TYPE_BLOOD_PRESSURE
        val systolic = call.argument<Float>("systolic")!!
        val diastolic = call.argument<Float>("diastolic")!!
        val startTime = call.argument<Long>("startTime")!!
        val endTime = call.argument<Long>("endTime")!!

        val typesBuilder = FitnessOptions.builder()
        typesBuilder.addDataType(dataType, FitnessOptions.ACCESS_WRITE)

        val dataSource = DataSource.Builder()
            .setDataType(dataType)
            .setType(DataSource.TYPE_RAW)
            .setDevice(Device.getLocalDevice(context!!.applicationContext))
            .setAppPackageName(context!!.applicationContext)
            .build()

        val builder = DataPoint.builder(dataSource)
            .setTimeInterval(startTime, endTime, TimeUnit.MILLISECONDS)
            .setField(HealthFields.FIELD_BLOOD_PRESSURE_SYSTOLIC, systolic)
            .setField(HealthFields.FIELD_BLOOD_PRESSURE_DIASTOLIC, diastolic)
            .build()

        val dataPoint = builder
        val dataSet = DataSet.builder(dataSource)
            .add(dataPoint)
            .build()

        val fitnessOptions = typesBuilder.build()
        try {
            val googleSignInAccount =
                GoogleSignIn.getAccountForExtension(context!!.applicationContext, fitnessOptions)
            Fitness.getHistoryClient(context!!.applicationContext, googleSignInAccount)
                .insertData(dataSet)
                .addOnSuccessListener {
                    Log.i("FLUTTER_HEALTH::SUCCESS", "Blood Pressure added successfully!")
                    result.success(true)
                }
                .addOnFailureListener(
                    errHandler(
                        result,
                        "There was an error adding the blood pressure data!",
                    ),
                )
        } catch (e3: Exception) {
            result.success(false)
        }
    }

    private fun writeMealHC(call: MethodCall, result: Result) {
        val startTime = Instant.ofEpochMilli(call.argument<Long>("startTime")!!)
        val endTime = Instant.ofEpochMilli(call.argument<Long>("endTime")!!)
        val calories = call.argument<Double>("caloriesConsumed")
        val carbs = call.argument<Double>("carbohydrates") as Double?
        val protein = call.argument<Double>("protein") as Double?
        val fat = call.argument<Double>("fatTotal") as Double?
        val name = call.argument<String>("name")
        val mealType = call.argument<String>("mealType")!!

        scope.launch {
            try {
                val list = mutableListOf<Record>()
                list.add(
                    NutritionRecord(
                        name = name,
                        energy = calories?.kilocalories,
                        totalCarbohydrate = carbs?.grams,
                        protein = protein?.grams,
                        totalFat = fat?.grams,
                        startTime = startTime,
                        startZoneOffset = null,
                        endTime = endTime,
                        endZoneOffset = null,
                        mealType = MapMealTypeToTypeHC[mealType] ?: MEAL_TYPE_UNKNOWN,
                    ),
                )
                healthConnectClient.insertRecords(
                    list,
                )
                result.success(true)
                Log.i("FLUTTER_HEALTH::SUCCESS", "[Health Connect] Meal was successfully added!")

            } catch (e: Exception) {
                Log.w(
                    "FLUTTER_HEALTH::ERROR",
                    "[Health Connect] There was an error adding the meal",
                )
                Log.w("FLUTTER_HEALTH::ERROR", e.message ?: "unknown error")
                Log.w("FLUTTER_HEALTH::ERROR", e.stackTrace.toString())
                result.success(false)
            }

        }
    }


    private fun writeMeal(call: MethodCall, result: Result) {
        if (useHealthConnectIfAvailable && healthConnectAvailable) {
            writeMealHC(call, result)
            return
        }

        if (context == null) {
            result.success(false)
            return
        }

        val startTime = call.argument<Long>("startTime")!!
        val endTime = call.argument<Long>("endTime")!!
        val calories = call.argument<Double>("caloriesConsumed")
        val carbs = call.argument<Double>("carbohydrates") as Double?
        val protein = call.argument<Double>("protein") as Double?
        val fat = call.argument<Double>("fatTotal") as Double?
        val name = call.argument<String>("name")
        val mealType = call.argument<String>("mealType")!!

        val dataType = DataType.TYPE_NUTRITION

        val typesBuilder = FitnessOptions.builder()
        typesBuilder.addDataType(dataType, FitnessOptions.ACCESS_WRITE)

        val dataSource = DataSource.Builder()
            .setDataType(dataType)
            .setType(DataSource.TYPE_RAW)
            .setDevice(Device.getLocalDevice(context!!.applicationContext))
            .setAppPackageName(context!!.applicationContext)
            .build()

        val nutrients = mutableMapOf(
            Field.NUTRIENT_CALORIES to calories?.toFloat()
        )

        if (carbs != null) {
            nutrients[Field.NUTRIENT_TOTAL_CARBS] = carbs.toFloat()
        }

        if (protein != null) {
            nutrients[Field.NUTRIENT_PROTEIN] = protein.toFloat()
        }

        if (fat != null) {
            nutrients[Field.NUTRIENT_TOTAL_FAT] = fat.toFloat()
        }

        val dataBuilder = DataPoint.builder(dataSource)
            .setTimeInterval(startTime, endTime, TimeUnit.MILLISECONDS)
            .setField(Field.FIELD_NUTRIENTS, nutrients)

        if (name != null) {
            dataBuilder.setField(Field.FIELD_FOOD_ITEM, name as String)
        }


        dataBuilder.setField(
            Field.FIELD_MEAL_TYPE,
            MapMealTypeToType[mealType] ?: Field.MEAL_TYPE_UNKNOWN
        )


        val dataPoint = dataBuilder.build()

        val dataSet = DataSet.builder(dataSource)
            .add(dataPoint)
            .build()

        val fitnessOptions = typesBuilder.build()
        try {
            val googleSignInAccount =
                GoogleSignIn.getAccountForExtension(context!!.applicationContext, fitnessOptions)
            Fitness.getHistoryClient(context!!.applicationContext, googleSignInAccount)
                .insertData(dataSet)
                .addOnSuccessListener {
                    Log.i("FLUTTER_HEALTH::SUCCESS", "Meal added successfully!")
                    result.success(true)
                }
                .addOnFailureListener(
                    errHandler(
                        result,
                        "There was an error adding the meal data!"
                    )
                )
        } catch (e3: Exception) {
            result.success(false)
        }
    }

    /**
     * Save a data type in Google Fit
     */
    private fun writeData(call: MethodCall, result: Result) {
        if (useHealthConnectIfAvailable && healthConnectAvailable) {
            writeHCData(call, result)
            return
        }
        if (context == null) {
            result.success(false)
            return
        }

        val type = call.argument<String>("dataTypeKey")!!
        val startTime = call.argument<Long>("startTime")!!
        val endTime = call.argument<Long>("endTime")!!
        val value = call.argument<Float>("value")!!

        // Look up data type and unit for the type key
        val dataType = keyToHealthDataType(type)
        val field = getField(type)

        val typesBuilder = FitnessOptions.builder()
        typesBuilder.addDataType(dataType, FitnessOptions.ACCESS_WRITE)

        val dataSource = DataSource.Builder()
            .setDataType(dataType)
            .setType(DataSource.TYPE_RAW)
            .setDevice(Device.getLocalDevice(context!!.applicationContext))
            .setAppPackageName(context!!.applicationContext)
            .build()

        val builder = if (startTime == endTime) {
            DataPoint.builder(dataSource)
                .setTimestamp(startTime, TimeUnit.MILLISECONDS)
        } else {
            DataPoint.builder(dataSource)
                .setTimeInterval(startTime, endTime, TimeUnit.MILLISECONDS)
        }

        // Conversion is needed because glucose is stored as mmoll in Google Fit;
        // while mgdl is used for glucose in this plugin.
        val isGlucose = field == HealthFields.FIELD_BLOOD_GLUCOSE_LEVEL
        val dataPoint = if (!isIntField(dataSource, field)) {
            builder.setField(field, (if (!isGlucose) value else (value / MMOLL_2_MGDL).toFloat()))
                .build()
        } else {
            builder.setField(field, value.toInt()).build()
        }

        val dataSet = DataSet.builder(dataSource)
            .add(dataPoint)
            .build()

        if (dataType == DataType.TYPE_SLEEP_SEGMENT) {
            typesBuilder.accessSleepSessions(FitnessOptions.ACCESS_READ)
        }
        val fitnessOptions = typesBuilder.build()
        try {
            val googleSignInAccount =
                GoogleSignIn.getAccountForExtension(context!!.applicationContext, fitnessOptions)
            Fitness.getHistoryClient(context!!.applicationContext, googleSignInAccount)
                .insertData(dataSet)
                .addOnSuccessListener {
                    Log.i("FLUTTER_HEALTH::SUCCESS", "Dataset added successfully!")
                    result.success(true)
                }
                .addOnFailureListener(errHandler(result, "There was an error adding the dataset"))
        } catch (e3: Exception) {
            result.success(false)
        }
    }

    /**
     * Save the blood oxygen saturation, in Google Fit with the supplemental flow rate, in HealthConnect without
     */
    private fun writeBloodOxygen(call: MethodCall, result: Result) {
        // Health Connect does not support supplemental flow rate, thus it is ignored
        if (useHealthConnectIfAvailable && healthConnectAvailable) {
            writeHCData(call, result)
            return
        }

        if (context == null) {
            result.success(false)
            return
        }

        val dataType = HealthDataTypes.TYPE_OXYGEN_SATURATION
        val startTime = call.argument<Long>("startTime")!!
        val endTime = call.argument<Long>("endTime")!!
        val saturation = call.argument<Float>("value")!!
        val flowRate = call.argument<Float>("flowRate")!!

        val typesBuilder = FitnessOptions.builder()
        typesBuilder.addDataType(dataType, FitnessOptions.ACCESS_WRITE)

        val dataSource = DataSource.Builder()
            .setDataType(dataType)
            .setType(DataSource.TYPE_RAW)
            .setDevice(Device.getLocalDevice(context!!.applicationContext))
            .setAppPackageName(context!!.applicationContext)
            .build()

        val builder = if (startTime == endTime) {
            DataPoint.builder(dataSource)
                .setTimestamp(startTime, TimeUnit.MILLISECONDS)
        } else {
            DataPoint.builder(dataSource)
                .setTimeInterval(startTime, endTime, TimeUnit.MILLISECONDS)
        }

        builder.setField(HealthFields.FIELD_SUPPLEMENTAL_OXYGEN_FLOW_RATE, flowRate)
        builder.setField(HealthFields.FIELD_OXYGEN_SATURATION, saturation)

        val dataPoint = builder.build()
        val dataSet = DataSet.builder(dataSource)
            .add(dataPoint)
            .build()

        val fitnessOptions = typesBuilder.build()
        try {
            val googleSignInAccount =
                GoogleSignIn.getAccountForExtension(context!!.applicationContext, fitnessOptions)
            Fitness.getHistoryClient(context!!.applicationContext, googleSignInAccount)
                .insertData(dataSet)
                .addOnSuccessListener {
                    Log.i("FLUTTER_HEALTH::SUCCESS", "Blood Oxygen added successfully!")
                    result.success(true)
                }
                .addOnFailureListener(
                    errHandler(
                        result,
                        "There was an error adding the blood oxygen data!",
                    ),
                )
        } catch (e3: Exception) {
            result.success(false)
        }
    }

    /**
     * Save a Workout session with options for distance and calories expended
     */
    private fun writeWorkoutData(call: MethodCall, result: Result) {
        if (useHealthConnectIfAvailable && healthConnectAvailable) {
            writeWorkoutHCData(call, result)
            return
        }
        if (context == null) {
            result.success(false)
            return
        }

        val type = call.argument<String>("activityType")!!
        val startTime = call.argument<Long>("startTime")!!
        val endTime = call.argument<Long>("endTime")!!
        val totalEnergyBurned = call.argument<Int>("totalEnergyBurned")
        val totalDistance = call.argument<Int>("totalDistance")

        val activityType = getActivityType(type)
        // Create the Activity Segment DataSource
        val activitySegmentDataSource = DataSource.Builder()
            .setAppPackageName(context!!.packageName)
            .setDataType(DataType.TYPE_ACTIVITY_SEGMENT)
            .setStreamName("FLUTTER_HEALTH - Activity")
            .setType(DataSource.TYPE_RAW)
            .build()
        // Create the Activity Segment
        val activityDataPoint = DataPoint.builder(activitySegmentDataSource)
            .setTimeInterval(startTime, endTime, TimeUnit.MILLISECONDS)
            .setActivityField(Field.FIELD_ACTIVITY, activityType)
            .build()
        // Add DataPoint to DataSet
        val activitySegments = DataSet.builder(activitySegmentDataSource)
            .add(activityDataPoint)
            .build()

        // If distance is provided
        var distanceDataSet: DataSet? = null
        if (totalDistance != null) {
            // Create a data source
            val distanceDataSource = DataSource.Builder()
                .setAppPackageName(context!!.packageName)
                .setDataType(DataType.TYPE_DISTANCE_DELTA)
                .setStreamName("FLUTTER_HEALTH - Distance")
                .setType(DataSource.TYPE_RAW)
                .build()

            val distanceDataPoint = DataPoint.builder(distanceDataSource)
                .setTimeInterval(startTime, endTime, TimeUnit.MILLISECONDS)
                .setField(Field.FIELD_DISTANCE, totalDistance.toFloat())
                .build()
            // Create a data set
            distanceDataSet = DataSet.builder(distanceDataSource)
                .add(distanceDataPoint)
                .build()
        }
        // If energyBurned is provided
        var energyDataSet: DataSet? = null
        if (totalEnergyBurned != null) {
            // Create a data source
            val energyDataSource = DataSource.Builder()
                .setAppPackageName(context!!.packageName)
                .setDataType(DataType.TYPE_CALORIES_EXPENDED)
                .setStreamName("FLUTTER_HEALTH - Calories")
                .setType(DataSource.TYPE_RAW)
                .build()

            val energyDataPoint = DataPoint.builder(energyDataSource)
                .setTimeInterval(startTime, endTime, TimeUnit.MILLISECONDS)
                .setField(Field.FIELD_CALORIES, totalEnergyBurned.toFloat())
                .build()
            // Create a data set
            energyDataSet = DataSet.builder(energyDataSource)
                .add(energyDataPoint)
                .build()
        }

        // Finish session setup
        val session = Session.Builder()
            .setName(activityType) // TODO: Make a sensible name / allow user to set name
            .setDescription("")
            .setIdentifier(UUID.randomUUID().toString())
            .setActivity(activityType)
            .setStartTime(startTime, TimeUnit.MILLISECONDS)
            .setEndTime(endTime, TimeUnit.MILLISECONDS)
            .build()
        // Build a session and add the values provided
        val sessionInsertRequestBuilder = SessionInsertRequest.Builder()
            .setSession(session)
            .addDataSet(activitySegments)
        if (totalDistance != null) {
            sessionInsertRequestBuilder.addDataSet(distanceDataSet!!)
        }
        if (totalEnergyBurned != null) {
            sessionInsertRequestBuilder.addDataSet(energyDataSet!!)
        }
        val insertRequest = sessionInsertRequestBuilder.build()

        val fitnessOptionsBuilder = FitnessOptions.builder()
            .addDataType(DataType.TYPE_ACTIVITY_SEGMENT, FitnessOptions.ACCESS_WRITE)
        if (totalDistance != null) {
            fitnessOptionsBuilder.addDataType(
                DataType.TYPE_DISTANCE_DELTA,
                FitnessOptions.ACCESS_WRITE,
            )
        }
        if (totalEnergyBurned != null) {
            fitnessOptionsBuilder.addDataType(
                DataType.TYPE_CALORIES_EXPENDED,
                FitnessOptions.ACCESS_WRITE,
            )
        }
        val fitnessOptions = fitnessOptionsBuilder.build()

        try {
            val googleSignInAccount =
                GoogleSignIn.getAccountForExtension(context!!.applicationContext, fitnessOptions)
            Fitness.getSessionsClient(
                context!!.applicationContext,
                googleSignInAccount,
            )
                .insertSession(insertRequest)
                .addOnSuccessListener {
                    Log.i("FLUTTER_HEALTH::SUCCESS", "Workout was successfully added!")
                    result.success(true)
                }
                .addOnFailureListener(errHandler(result, "There was an error adding the workout"))
        } catch (e: Exception) {
            result.success(false)
        }
    }

    /**
     * Get all datapoints of the DataType within the given time range
     */
    private fun getData(call: MethodCall, result: Result) {
        if (useHealthConnectIfAvailable && healthConnectAvailable) {
            getHCData(call, result)
            return
        }

        if (context == null) {
            result.success(null)
            return
        }

        val type = call.argument<String>("dataTypeKey")!!
        val startTime = call.argument<Long>("startTime")!!
        val endTime = call.argument<Long>("endTime")!!
        // Look up data type and unit for the type key
        val dataType = keyToHealthDataType(type)
        val field = getField(type)
        val typesBuilder = FitnessOptions.builder()
        typesBuilder.addDataType(dataType)

        // Add special cases for accessing workouts or sleep data.
        if (dataType == DataType.TYPE_SLEEP_SEGMENT) {
            typesBuilder.accessSleepSessions(FitnessOptions.ACCESS_READ)
        } else if (dataType == DataType.TYPE_ACTIVITY_SEGMENT) {
            typesBuilder.accessActivitySessions(FitnessOptions.ACCESS_READ)
                .addDataType(DataType.TYPE_CALORIES_EXPENDED, FitnessOptions.ACCESS_READ)
                .addDataType(DataType.TYPE_DISTANCE_DELTA, FitnessOptions.ACCESS_READ)
        }
        val fitnessOptions = typesBuilder.build()
        val googleSignInAccount =
            GoogleSignIn.getAccountForExtension(context!!.applicationContext, fitnessOptions)
        // Handle data types
        when (dataType) {
            DataType.TYPE_SLEEP_SEGMENT -> {
                // request to the sessions for sleep data
                val request = SessionReadRequest.Builder()
                    .setTimeInterval(startTime, endTime, TimeUnit.MILLISECONDS)
                    .enableServerQueries()
                    .readSessionsFromAllApps()
                    .includeSleepSessions()
                    .build()
                Fitness.getSessionsClient(context!!.applicationContext, googleSignInAccount)
                    .readSession(request)
                    .addOnSuccessListener(threadPoolExecutor!!, sleepDataHandler(type, result))
                    .addOnFailureListener(
                        errHandler(
                            result,
                            "There was an error getting the sleeping data!",
                        ),
                    )
            }

            DataType.TYPE_ACTIVITY_SEGMENT -> {
                val readRequest: SessionReadRequest
                val readRequestBuilder = SessionReadRequest.Builder()
                    .setTimeInterval(startTime, endTime, TimeUnit.MILLISECONDS)
                    .enableServerQueries()
                    .readSessionsFromAllApps()
                    .includeActivitySessions()
                    .read(dataType)
                    .read(DataType.TYPE_CALORIES_EXPENDED)

                // If fine location is enabled, read distance data
                if (ContextCompat.checkSelfPermission(
                        context!!.applicationContext,
                        android.Manifest.permission.ACCESS_FINE_LOCATION,
                    ) == PackageManager.PERMISSION_GRANTED
                ) {
                    readRequestBuilder.read(DataType.TYPE_DISTANCE_DELTA)
                }
                readRequest = readRequestBuilder.build()
                Fitness.getSessionsClient(context!!.applicationContext, googleSignInAccount)
                    .readSession(readRequest)
                    .addOnSuccessListener(threadPoolExecutor!!, workoutDataHandler(type, result))
                    .addOnFailureListener(
                        errHandler(
                            result,
                            "There was an error getting the workout data!",
                        ),
                    )
            }

            else -> {
                Fitness.getHistoryClient(context!!.applicationContext, googleSignInAccount)
                    .readData(
                        DataReadRequest.Builder()
                            .read(dataType)
                            .setTimeRange(startTime, endTime, TimeUnit.MILLISECONDS)
                            .build(),
                    )
                    .addOnSuccessListener(
                        threadPoolExecutor!!,
                        dataHandler(dataType, field, result),
                    )
                    .addOnFailureListener(
                        errHandler(
                            result,
                            "There was an error getting the data!",
                        ),
                    )
            }
        }
    }

    private fun dataHandler(dataType: DataType, field: Field, result: Result) =
        OnSuccessListener { response: DataReadResponse ->
            // / Fetch all data points for the specified DataType
            val dataSet = response.getDataSet(dataType)
            // / For each data point, extract the contents and send them to Flutter, along with date and unit.
            val healthData = dataSet.dataPoints.mapIndexed { _, dataPoint ->
                return@mapIndexed hashMapOf(
                    "value" to getHealthDataValue(dataPoint, field),
                    "date_from" to dataPoint.getStartTime(TimeUnit.MILLISECONDS),
                    "date_to" to dataPoint.getEndTime(TimeUnit.MILLISECONDS),
                    "source_name" to (
                            dataPoint.originalDataSource.appPackageName
                                ?: (
                                        dataPoint.originalDataSource.device?.model
                                            ?: ""
                                        )
                            ),
                    "source_id" to dataPoint.originalDataSource.streamIdentifier,
                )
            }
            Handler(context!!.mainLooper).run { result.success(healthData) }
        }

    private fun errHandler(result: Result, addMessage: String) = OnFailureListener { exception ->
        Handler(context!!.mainLooper).run { result.success(null) }
        Log.w("FLUTTER_HEALTH::ERROR", addMessage)
        Log.w("FLUTTER_HEALTH::ERROR", exception.message ?: "unknown error")
        Log.w("FLUTTER_HEALTH::ERROR", exception.stackTrace.toString())
    }

    private fun sleepDataHandler(type: String, result: Result) =
        OnSuccessListener { response: SessionReadResponse ->
            val healthData: MutableList<Map<String, Any?>> = mutableListOf()
            for (session in response.sessions) {
                // Return sleep time in Minutes if requested ASLEEP data
                if (type == SLEEP_ASLEEP) {
                    healthData.add(
                        hashMapOf(
                            "value" to session.getEndTime(TimeUnit.MINUTES) - session.getStartTime(
                                TimeUnit.MINUTES,
                            ),
                            "date_from" to session.getStartTime(TimeUnit.MILLISECONDS),
                            "date_to" to session.getEndTime(TimeUnit.MILLISECONDS),
                            "unit" to "MINUTES",
                            "source_name" to session.appPackageName,
                            "source_id" to session.identifier,
                        ),
                    )
                }

                if (type == SLEEP_IN_BED) {
                    val dataSets = response.getDataSet(session)

                    // If the sleep session has finer granularity sub-components, extract them:
                    if (dataSets.isNotEmpty()) {
                        for (dataSet in dataSets) {
                            for (dataPoint in dataSet.dataPoints) {
                                // searching OUT OF BED data
                                if (dataPoint.getValue(Field.FIELD_SLEEP_SEGMENT_TYPE)
                                        .asInt() != 3
                                ) {
                                    healthData.add(
                                        hashMapOf(
                                            "value" to dataPoint.getEndTime(TimeUnit.MINUTES) - dataPoint.getStartTime(
                                                TimeUnit.MINUTES,
                                            ),
                                            "date_from" to dataPoint.getStartTime(TimeUnit.MILLISECONDS),
                                            "date_to" to dataPoint.getEndTime(TimeUnit.MILLISECONDS),
                                            "unit" to "MINUTES",
                                            "source_name" to (
                                                    dataPoint.originalDataSource.appPackageName
                                                        ?: (
                                                                dataPoint.originalDataSource.device?.model
                                                                    ?: "unknown"
                                                                )
                                                    ),
                                            "source_id" to dataPoint.originalDataSource.streamIdentifier,
                                        ),
                                    )
                                }
                            }
                        }
                    } else {
                        healthData.add(
                            hashMapOf(
                                "value" to session.getEndTime(TimeUnit.MINUTES) - session.getStartTime(
                                    TimeUnit.MINUTES,
                                ),
                                "date_from" to session.getStartTime(TimeUnit.MILLISECONDS),
                                "date_to" to session.getEndTime(TimeUnit.MILLISECONDS),
                                "unit" to "MINUTES",
                                "source_name" to session.appPackageName,
                                "source_id" to session.identifier,
                            ),
                        )
                    }
                }

                if (type == SLEEP_AWAKE) {
                    val dataSets = response.getDataSet(session)
                    for (dataSet in dataSets) {
                        for (dataPoint in dataSet.dataPoints) {
                            // searching SLEEP AWAKE data
                            if (dataPoint.getValue(Field.FIELD_SLEEP_SEGMENT_TYPE).asInt() == 1) {
                                healthData.add(
                                    hashMapOf(
                                        "value" to dataPoint.getEndTime(TimeUnit.MINUTES) - dataPoint.getStartTime(
                                            TimeUnit.MINUTES,
                                        ),
                                        "date_from" to dataPoint.getStartTime(TimeUnit.MILLISECONDS),
                                        "date_to" to dataPoint.getEndTime(TimeUnit.MILLISECONDS),
                                        "unit" to "MINUTES",
                                        "source_name" to (
                                                dataPoint.originalDataSource.appPackageName
                                                    ?: (
                                                            dataPoint.originalDataSource.device?.model
                                                                ?: "unknown"
                                                            )
                                                ),
                                        "source_id" to dataPoint.originalDataSource.streamIdentifier,
                                    ),
                                )
                            }
                        }
                    }
                }
            }
            Handler(context!!.mainLooper).run { result.success(healthData) }
        }

    private fun workoutDataHandler(type: String, result: Result) =
        OnSuccessListener { response: SessionReadResponse ->
            val healthData: MutableList<Map<String, Any?>> = mutableListOf()
            for (session in response.sessions) {
                // Look for calories and distance if they
                var totalEnergyBurned = 0.0
                var totalDistance = 0.0
                for (dataSet in response.getDataSet(session)) {
                    if (dataSet.dataType == DataType.TYPE_CALORIES_EXPENDED) {
                        for (dataPoint in dataSet.dataPoints) {
                            totalEnergyBurned += dataPoint.getValue(Field.FIELD_CALORIES).toString()
                                .toDouble()
                        }
                    }
                    if (dataSet.dataType == DataType.TYPE_DISTANCE_DELTA) {
                        for (dataPoint in dataSet.dataPoints) {
                            totalDistance += dataPoint.getValue(Field.FIELD_DISTANCE).toString()
                                .toDouble()
                        }
                    }
                }
                healthData.add(
                    hashMapOf(
                        "workoutActivityType" to (
                                workoutTypeMap.filterValues { it == session.activity }.keys.firstOrNull()
                                    ?: "OTHER"
                                ),
                        "totalEnergyBurned" to if (totalEnergyBurned == 0.0) null else totalEnergyBurned,
                        "totalEnergyBurnedUnit" to "KILOCALORIE",
                        "totalDistance" to if (totalDistance == 0.0) null else totalDistance,
                        "totalDistanceUnit" to "METER",
                        "date_from" to session.getStartTime(TimeUnit.MILLISECONDS),
                        "date_to" to session.getEndTime(TimeUnit.MILLISECONDS),
                        "unit" to "MINUTES",
                        "source_name" to session.appPackageName,
                        "source_id" to session.identifier,
                    ),
                )
            }
            Handler(context!!.mainLooper).run { result.success(healthData) }
        }

    private fun callToHealthTypes(call: MethodCall): FitnessOptions {
        val typesBuilder = FitnessOptions.builder()
        val args = call.arguments as HashMap<*, *>
        val types = (args["types"] as? ArrayList<*>)?.filterIsInstance<String>()
        val permissions = (args["permissions"] as? ArrayList<*>)?.filterIsInstance<Int>()

        assert(types != null)
        assert(permissions != null)
        assert(types!!.count() == permissions!!.count())

        for ((i, typeKey) in types.withIndex()) {
            val access = permissions[i]
            val dataType = keyToHealthDataType(typeKey)
            when (access) {
                0 -> typesBuilder.addDataType(dataType, FitnessOptions.ACCESS_READ)
                1 -> typesBuilder.addDataType(dataType, FitnessOptions.ACCESS_WRITE)
                2 -> {
                    typesBuilder.addDataType(dataType, FitnessOptions.ACCESS_READ)
                    typesBuilder.addDataType(dataType, FitnessOptions.ACCESS_WRITE)
                }

                else -> throw IllegalArgumentException("Unknown access type $access")
            }
            if (typeKey == SLEEP_ASLEEP || typeKey == SLEEP_AWAKE || typeKey == SLEEP_IN_BED) {
                typesBuilder.accessSleepSessions(FitnessOptions.ACCESS_READ)
                when (access) {
                    0 -> typesBuilder.accessSleepSessions(FitnessOptions.ACCESS_READ)
                    1 -> typesBuilder.accessSleepSessions(FitnessOptions.ACCESS_WRITE)
                    2 -> {
                        typesBuilder.accessSleepSessions(FitnessOptions.ACCESS_READ)
                        typesBuilder.accessSleepSessions(FitnessOptions.ACCESS_WRITE)
                    }

                    else -> throw IllegalArgumentException("Unknown access type $access")
                }
            }
            if (typeKey == WORKOUT) {
                when (access) {
                    0 -> typesBuilder.accessActivitySessions(FitnessOptions.ACCESS_READ)
                    1 -> typesBuilder.accessActivitySessions(FitnessOptions.ACCESS_WRITE)
                    2 -> {
                        typesBuilder.accessActivitySessions(FitnessOptions.ACCESS_READ)
                        typesBuilder.accessActivitySessions(FitnessOptions.ACCESS_WRITE)
                    }

                    else -> throw IllegalArgumentException("Unknown access type $access")
                }
            }
        }
        return typesBuilder.build()
    }

    private fun hasPermissions(call: MethodCall, result: Result) {
        if (useHealthConnectIfAvailable && healthConnectAvailable) {
            hasPermissionsHC(call, result)
            return
        }
        if (context == null) {
            result.success(false)
            return
        }

        val optionsToRegister = callToHealthTypes(call)

        val isGranted = GoogleSignIn.hasPermissions(
            GoogleSignIn.getLastSignedInAccount(context!!),
            optionsToRegister,
        )

        result?.success(isGranted)
    }

    /**
     * Requests authorization for the HealthDataTypes
     * with the the READ or READ_WRITE permission type.
     */
    private fun requestAuthorization(call: MethodCall, result: Result) {
        if (context == null) {
            result.success(false)
            return
        }
        mResult = result

        if (useHealthConnectIfAvailable && healthConnectAvailable) {
            requestAuthorizationHC(call, result)
            return
        }

        val optionsToRegister = callToHealthTypes(call)

        // Set to false due to bug described in https://github.com/cph-cachet/flutter-plugins/issues/640#issuecomment-1366830132
        val isGranted = false

        // If not granted then ask for permission
        if (!isGranted && activity != null) {
            GoogleSignIn.requestPermissions(
                activity!!,
                GOOGLE_FIT_PERMISSIONS_REQUEST_CODE,
                GoogleSignIn.getLastSignedInAccount(context!!),
                optionsToRegister,
            )
        } else { // / Permission already granted
            result?.success(true)
        }
    }

    /**
     * Revokes access to Google Fit using the `disableFit`-method.
     *
     * Note: Using the `revokeAccess` creates a bug on android
     * when trying to reapply for permissions afterwards, hence
     * `disableFit` was used.
     */
    private fun revokePermissions(call: MethodCall, result: Result) {
        if (useHealthConnectIfAvailable && healthConnectAvailable) {
            result.notImplemented()
            return
        }
        if (context == null) {
            result.success(false)
            return
        }
        Fitness.getConfigClient(activity!!, GoogleSignIn.getLastSignedInAccount(context!!)!!)
            .disableFit()
            .addOnSuccessListener {
                Log.i("Health", "Disabled Google Fit")
                result.success(true)
            }
            .addOnFailureListener { e ->
                Log.w("Health", "There was an error disabling Google Fit", e)
                result.success(false)
            }
    }

    private fun getTotalStepsInInterval(call: MethodCall, result: Result) {
        val start = call.argument<Long>("startTime")!!
        val end = call.argument<Long>("endTime")!!

        if (useHealthConnectIfAvailable && healthConnectAvailable) {
            getStepsHealthConnect(start, end, result)
            return
        }

        val context = context ?: return

        val stepsDataType = keyToHealthDataType(STEPS)
        val aggregatedDataType = keyToHealthDataType(AGGREGATE_STEP_COUNT)

        val fitnessOptions = FitnessOptions.builder()
            .addDataType(stepsDataType)
            .addDataType(aggregatedDataType)
            .build()
        val gsa = GoogleSignIn.getAccountForExtension(context, fitnessOptions)

        val ds = DataSource.Builder()
            .setAppPackageName("com.google.android.gms")
            .setDataType(stepsDataType)
            .setType(DataSource.TYPE_DERIVED)
            .setStreamName("estimated_steps")
            .build()

        val duration = (end - start).toInt()

        val request = DataReadRequest.Builder()
            .aggregate(ds)
            .bucketByTime(duration, TimeUnit.MILLISECONDS)
            .setTimeRange(start, end, TimeUnit.MILLISECONDS)
            .build()

        Fitness.getHistoryClient(context, gsa).readData(request)
            .addOnFailureListener(
                errHandler(
                    result,
                    "There was an error getting the total steps in the interval!",
                ),
            )
            .addOnSuccessListener(
                threadPoolExecutor!!,
                getStepsInRange(start, end, aggregatedDataType, result),
            )
    }

    private fun getStepsHealthConnect(start: Long, end: Long, result: Result) = scope.launch {
        try {
            val startInstant = Instant.ofEpochMilli(start)
            val endInstant = Instant.ofEpochMilli(end)
            val response = healthConnectClient.aggregate(
                AggregateRequest(
                    metrics = setOf(StepsRecord.COUNT_TOTAL),
                    timeRangeFilter = TimeRangeFilter.between(startInstant, endInstant),
                ),
            )
            // The result may be null if no data is available in the time range.
            val stepsInInterval = response[StepsRecord.COUNT_TOTAL] ?: 0L
            Log.i("FLUTTER_HEALTH::SUCCESS", "returning $stepsInInterval steps")
            result.success(stepsInInterval)
        } catch (e: Exception) {
            Log.i("FLUTTER_HEALTH::ERROR", "unable to return steps")
            result.success(null)
        }
    }

    private fun getStepsInRange(
        start: Long,
        end: Long,
        aggregatedDataType: DataType,
        result: Result,
    ) =
        OnSuccessListener { response: DataReadResponse ->
            val map = HashMap<Long, Int>() // need to return to Dart so can't use sparse array
            for (bucket in response.buckets) {
                val dp = bucket.dataSets.firstOrNull()?.dataPoints?.firstOrNull()
                if (dp != null) {
                    val count = dp.getValue(aggregatedDataType.fields[0])

                    val startTime = dp.getStartTime(TimeUnit.MILLISECONDS)
                    val startDate = Date(startTime)
                    val endDate = Date(dp.getEndTime(TimeUnit.MILLISECONDS))
                    Log.i(
                        "FLUTTER_HEALTH::SUCCESS",
                        "returning $count steps for $startDate - $endDate",
                    )
                    map[startTime] = count.asInt()
                } else {
                    val startDay = Date(start)
                    val endDay = Date(end)
                    Log.i("FLUTTER_HEALTH::ERROR", "no steps for $startDay - $endDay")
                }
            }

            assert(map.size <= 1) { "getTotalStepsInInterval should return only one interval. Found: ${map.size}" }
            Handler(context!!.mainLooper).run {
                result.success(map.values.firstOrNull())
            }
        }

    private fun getActivityType(type: String): String {
        return workoutTypeMap[type] ?: FitnessActivities.UNKNOWN
    }

    /**
     *  Handle calls from the MethodChannel
     */
    override fun onMethodCall(call: MethodCall, result: Result) {
        when (call.method) {
            "useHealthConnectIfAvailable" -> useHealthConnectIfAvailable(call, result)
            "hasPermissions" -> hasPermissions(call, result)
            "requestAuthorization" -> requestAuthorization(call, result)
            "revokePermissions" -> revokePermissions(call, result)
            "getData" -> getData(call, result)
            "writeData" -> writeData(call, result)
            "delete" -> delete(call, result)
            "getTotalStepsInInterval" -> getTotalStepsInInterval(call, result)
            "writeWorkoutData" -> writeWorkoutData(call, result)
            "writeBloodPressure" -> writeBloodPressure(call, result)
            "writeBloodOxygen" -> writeBloodOxygen(call, result)
            "writeMeal" -> writeMeal(call, result)
            else -> result.notImplemented()
        }
    }

    override fun onAttachedToActivity(binding: ActivityPluginBinding) {
        if (channel == null) {
            return
        }
        binding.addActivityResultListener(this)
        activity = binding.activity


        if ( healthConnectAvailable) {
            val requestPermissionActivityContract = PermissionController.createRequestPermissionResultContract()

            healthConnectRequestPermissionsLauncher =(activity as ComponentActivity).registerForActivityResult(requestPermissionActivityContract) { granted ->
                onHealthConnectPermissionCallback(granted);
            }
        }

    }

    override fun onDetachedFromActivityForConfigChanges() {
        onDetachedFromActivity()
    }

    override fun onReattachedToActivityForConfigChanges(binding: ActivityPluginBinding) {
        onAttachedToActivity(binding)
    }

    override fun onDetachedFromActivity() {
        if (channel == null) {
            return
        }
        activity = null
        healthConnectRequestPermissionsLauncher = null;
    }

    /**
     * HEALTH CONNECT BELOW
     */
    var healthConnectAvailable = false
    var healthConnectStatus = HealthConnectClient.SDK_UNAVAILABLE

    fun checkAvailability() {
        healthConnectStatus = HealthConnectClient.getSdkStatus(context!!)
        healthConnectAvailable = healthConnectStatus == HealthConnectClient.SDK_AVAILABLE
    }

    fun useHealthConnectIfAvailable(call: MethodCall, result: Result) {
        useHealthConnectIfAvailable = true
        result.success(null)
    }

    private fun hasPermissionsHC(call: MethodCall, result: Result) {
        val args = call.arguments as HashMap<*, *>
        val types = (args["types"] as? ArrayList<*>)?.filterIsInstance<String>()!!
        val permissions = (args["permissions"] as? ArrayList<*>)?.filterIsInstance<Int>()!!

        var permList = mutableListOf<String>()
        for ((i, typeKey) in types.withIndex()) {
            val access = permissions[i]!!
            val dataType = MapToHCType[typeKey]!!
            if (access == 0) {
                permList.add(
                    HealthPermission.getReadPermission(dataType),
                )
            } else {
                permList.addAll(
                    listOf(
                        HealthPermission.getReadPermission(dataType),
                        HealthPermission.getWritePermission(dataType),
                    ),
                )
            }
            // Workout also needs distance and total energy burned too
            if (typeKey == WORKOUT) {
                if (access == 0) {
                    permList.addAll(
                        listOf(
                            HealthPermission.getReadPermission(DistanceRecord::class),
                            HealthPermission.getReadPermission(TotalCaloriesBurnedRecord::class),
                        ),
                    )
                } else {
                    permList.addAll(
                        listOf(
                            HealthPermission.getReadPermission(DistanceRecord::class),
                            HealthPermission.getReadPermission(TotalCaloriesBurnedRecord::class),
                            HealthPermission.getWritePermission(DistanceRecord::class),
                            HealthPermission.getWritePermission(TotalCaloriesBurnedRecord::class),
                        ),
                    )
                }
            }
        }
        scope.launch {
            result.success(
                healthConnectClient.permissionController.getGrantedPermissions()
                    .containsAll(permList),
            )
        }
    }

    private fun requestAuthorizationHC(call: MethodCall, result: Result) {
        val args = call.arguments as HashMap<*, *>
        val types = (args["types"] as? ArrayList<*>)?.filterIsInstance<String>()!!
        val permissions = (args["permissions"] as? ArrayList<*>)?.filterIsInstance<Int>()!!

        var permList = mutableListOf<String>()
        for ((i, typeKey) in types.withIndex()) {
            val access = permissions[i]!!
            val dataType = MapToHCType[typeKey]!!
            if (access == 0) {
                permList.add(
                    HealthPermission.getReadPermission(dataType),
                )
            } else {
                permList.addAll(
                    listOf(
                        HealthPermission.getReadPermission(dataType),
                        HealthPermission.getWritePermission(dataType),
                    ),
                )
            }
            // Workout also needs distance and total energy burned too
            if (typeKey == WORKOUT) {
                if (access == 0) {
                    permList.addAll(
                        listOf(
                            HealthPermission.getReadPermission(DistanceRecord::class),
                            HealthPermission.getReadPermission(TotalCaloriesBurnedRecord::class),
                        ),
                    )
                } else {
                    permList.addAll(
                        listOf(
                            HealthPermission.getReadPermission(DistanceRecord::class),
                            HealthPermission.getReadPermission(TotalCaloriesBurnedRecord::class),
                            HealthPermission.getWritePermission(DistanceRecord::class),
                            HealthPermission.getWritePermission(TotalCaloriesBurnedRecord::class),
                        ),
                    )
                }
            }
        }
        
        if(healthConnectRequestPermissionsLauncher == null) {
            result.success(false)
            Log.i("FLUTTER_HEALTH", "Permission launcher not found")
            return;
        }


        healthConnectRequestPermissionsLauncher!!.launch(permList.toSet());
    }

    fun getHCData(call: MethodCall, result: Result) {
        val dataType = call.argument<String>("dataTypeKey")!!
        val startTime = Instant.ofEpochMilli(call.argument<Long>("startTime")!!)
        val endTime = Instant.ofEpochMilli(call.argument<Long>("endTime")!!)
        val healthConnectData = mutableListOf<Map<String, Any?>>()
        scope.launch {
            MapToHCType[dataType]?.let { classType ->
                val request = ReadRecordsRequest(
                    recordType = classType,
                    timeRangeFilter = TimeRangeFilter.between(startTime, endTime),
                )
                val response = healthConnectClient.readRecords(request)

                // Workout needs distance and total calories burned too
                if (dataType == WORKOUT) {
                    for (rec in response.records) {
                        val record = rec as ExerciseSessionRecord
                        val distanceRequest = healthConnectClient.readRecords(
                            ReadRecordsRequest(
                                recordType = DistanceRecord::class,
                                timeRangeFilter = TimeRangeFilter.between(
                                    record.startTime,
                                    record.endTime,
                                ),
                            ),
                        )
                        var totalDistance = 0.0
                        for (distanceRec in distanceRequest.records) {
                            totalDistance += distanceRec.distance.inMeters
                        }

                        val energyBurnedRequest = healthConnectClient.readRecords(
                            ReadRecordsRequest(
                                recordType = TotalCaloriesBurnedRecord::class,
                                timeRangeFilter = TimeRangeFilter.between(
                                    record.startTime,
                                    record.endTime,
                                ),
                            ),
                        )
                        var totalEnergyBurned = 0.0
                        for (energyBurnedRec in energyBurnedRequest.records) {
                            totalEnergyBurned += energyBurnedRec.energy.inKilocalories
                        }

                        // val metadata = (rec as Record).metadata
                        // Add final datapoint
                        healthConnectData.add(
                            // mapOf(
                            mapOf<String, Any?>(
                                "workoutActivityType" to (
                                        workoutTypeMapHealthConnect.filterValues { it == record.exerciseType }.keys.firstOrNull()
                                            ?: "OTHER"
                                        ),
                                "totalDistance" to if (totalDistance == 0.0) null else totalDistance,
                                "totalDistanceUnit" to "METER",
                                "totalEnergyBurned" to if (totalEnergyBurned == 0.0) null else totalEnergyBurned,
                                "totalEnergyBurnedUnit" to "KILOCALORIE",
                                "unit" to "MINUTES",
                                "date_from" to rec.startTime.toEpochMilli(),
                                "date_to" to rec.endTime.toEpochMilli(),
                                "source_id" to "",
                                "source_name" to record.metadata.dataOrigin.packageName,
                            ),
                        )
                    }
<<<<<<< HEAD
                    // Filter sleep stages for requested stage
                } else if (classType == SleepStageRecord::class) {
=======
                // Filter sleep stages for requested stage
                }
                else if (classType == SleepSessionRecord::class) {
>>>>>>> eaf52ac7
                    for (rec in response.records) {
                        if (rec is SleepSessionRecord) {
                            if (dataType == SLEEP_SESSION) {
                                healthConnectData.addAll(convertRecord(rec, dataType))
                            }
                            else {
                                for (recStage in rec.stages) {
                                    if (dataType == MapSleepStageToType[recStage.stage]) {
                                        healthConnectData.addAll(
                                            convertRecordStage(
                                                recStage, dataType,
                                                rec.metadata.dataOrigin.packageName
                                            )
                                        )
                                    }
                                }
                            }
                        }
                    }
                } else {
                    for (rec in response.records) {
                        healthConnectData.addAll(convertRecord(rec, dataType))
                    }
                }
            }
            Handler(context!!.mainLooper).run { result.success(healthConnectData) }
        }
    }

    fun convertRecordStage(stage: SleepSessionRecord.Stage, dataType: String, sourceName: String):
            List<Map<String, Any>> {
        return listOf(
            mapOf<String, Any>(
                "stage" to stage.stage,
                "value" to ChronoUnit.MINUTES.between(stage.startTime, stage.endTime),
                "date_from" to stage.startTime.toEpochMilli(),
                "date_to" to stage.endTime.toEpochMilli(),
                "source_id" to "",
                "source_name" to sourceName,
            ),
        );
    }

    // TODO: Find alternative to SOURCE_ID or make it nullable?
    fun convertRecord(record: Any, dataType: String): List<Map<String, Any>> {
        val metadata = (record as Record).metadata
        when (record) {
            is WeightRecord -> return listOf(
                mapOf<String, Any>(
                    "value" to record.weight.inKilograms,
                    "date_from" to record.time.toEpochMilli(),
                    "date_to" to record.time.toEpochMilli(),
                    "source_id" to "",
                    "source_name" to metadata.dataOrigin.packageName,
                ),
            )

            is HeightRecord -> return listOf(
                mapOf<String, Any>(
                    "value" to record.height.inMeters,
                    "date_from" to record.time.toEpochMilli(),
                    "date_to" to record.time.toEpochMilli(),
                    "source_id" to "",
                    "source_name" to metadata.dataOrigin.packageName,
                ),
            )

            is BodyFatRecord -> return listOf(
                mapOf<String, Any>(
                    "value" to record.percentage.value,
                    "date_from" to record.time.toEpochMilli(),
                    "date_to" to record.time.toEpochMilli(),
                    "source_id" to "",
                    "source_name" to metadata.dataOrigin.packageName,
                ),
            )

            is StepsRecord -> return listOf(
                mapOf<String, Any>(
                    "value" to record.count,
                    "date_from" to record.startTime.toEpochMilli(),
                    "date_to" to record.endTime.toEpochMilli(),
                    "source_id" to "",
                    "source_name" to metadata.dataOrigin.packageName,
                ),
            )

            is ActiveCaloriesBurnedRecord -> return listOf(
                mapOf<String, Any>(
                    "value" to record.energy.inKilocalories,
                    "date_from" to record.startTime.toEpochMilli(),
                    "date_to" to record.endTime.toEpochMilli(),
                    "source_id" to "",
                    "source_name" to metadata.dataOrigin.packageName,
                ),
            )

            is HeartRateRecord -> return record.samples.map {
                mapOf<String, Any>(
                    "value" to it.beatsPerMinute,
                    "date_from" to it.time.toEpochMilli(),
                    "date_to" to it.time.toEpochMilli(),
                    "source_id" to "",
                    "source_name" to metadata.dataOrigin.packageName,
                )
            }

            is BodyTemperatureRecord -> return listOf(
                mapOf<String, Any>(
                    "value" to record.temperature.inCelsius,
                    "date_from" to record.time.toEpochMilli(),
                    "date_to" to record.time.toEpochMilli(),
                    "source_id" to "",
                    "source_name" to metadata.dataOrigin.packageName,
                ),
            )

            is BloodPressureRecord -> return listOf(
                mapOf<String, Any>(
                    "value" to if (dataType == BLOOD_PRESSURE_DIASTOLIC) record.diastolic.inMillimetersOfMercury else record.systolic.inMillimetersOfMercury,
                    "date_from" to record.time.toEpochMilli(),
                    "date_to" to record.time.toEpochMilli(),
                    "source_id" to "",
                    "source_name" to metadata.dataOrigin.packageName,
                ),
            )

            is OxygenSaturationRecord -> return listOf(
                mapOf<String, Any>(
                    "value" to record.percentage.value,
                    "date_from" to record.time.toEpochMilli(),
                    "date_to" to record.time.toEpochMilli(),
                    "source_id" to "",
                    "source_name" to metadata.dataOrigin.packageName,
                ),
            )

            is BloodGlucoseRecord -> return listOf(
                mapOf<String, Any>(
                    "value" to record.level.inMilligramsPerDeciliter,
                    "date_from" to record.time.toEpochMilli(),
                    "date_to" to record.time.toEpochMilli(),
                    "source_id" to "",
                    "source_name" to metadata.dataOrigin.packageName,
                ),
            )

            is DistanceRecord -> return listOf(
                mapOf<String, Any>(
                    "value" to record.distance.inMeters,
                    "date_from" to record.startTime.toEpochMilli(),
                    "date_to" to record.endTime.toEpochMilli(),
                    "source_id" to "",
                    "source_name" to metadata.dataOrigin.packageName,
                ),
            )

            is HydrationRecord -> return listOf(
                mapOf<String, Any>(
                    "value" to record.volume.inLiters,
                    "date_from" to record.startTime.toEpochMilli(),
                    "date_to" to record.endTime.toEpochMilli(),
                    "source_id" to "",
                    "source_name" to metadata.dataOrigin.packageName,
                ),
            )

            is SleepSessionRecord -> return listOf(
                mapOf<String, Any>(
                    "date_from" to record.startTime.toEpochMilli(),
                    "date_to" to record.endTime.toEpochMilli(),
                    "value" to ChronoUnit.MINUTES.between(record.startTime, record.endTime),
                    "source_id" to "",
                    "source_name" to metadata.dataOrigin.packageName,
                ),
            )
<<<<<<< HEAD

            is SleepStageRecord -> return listOf(
                mapOf<String, Any>(
                    "stage" to record.stage,
                    "value" to ChronoUnit.MINUTES.between(record.startTime, record.endTime),
                    "date_from" to record.startTime.toEpochMilli(),
                    "date_to" to record.endTime.toEpochMilli(),
                    "source_id" to "",
                    "source_name" to metadata.dataOrigin.packageName,
                ),
            )

=======
>>>>>>> eaf52ac7
            is RestingHeartRateRecord -> return listOf(
                mapOf<String, Any>(
                    "value" to record.beatsPerMinute,
                    "date_from" to record.time.toEpochMilli(),
                    "date_to" to record.time.toEpochMilli(),
                    "source_id" to "",
                    "source_name" to metadata.dataOrigin.packageName,
                )
            )

            is BasalMetabolicRateRecord -> return listOf(
                mapOf<String, Any>(
                    "value" to record.basalMetabolicRate.inKilocaloriesPerDay,
                    "date_from" to record.time.toEpochMilli(),
                    "date_to" to record.time.toEpochMilli(),
                    "source_id" to "",
                    "source_name" to metadata.dataOrigin.packageName,
                )
            )

            is FloorsClimbedRecord -> return listOf(
                mapOf<String, Any>(
                    "value" to record.floors,
                    "date_from" to record.startTime.toEpochMilli(),
                    "date_to" to record.endTime.toEpochMilli(),
                    "source_id" to "",
                    "source_name" to metadata.dataOrigin.packageName,
                )
            )

            is RespiratoryRateRecord -> return listOf(
                mapOf<String, Any>(
                    "value" to record.rate,
                    "date_from" to record.time.toEpochMilli(),
                    "date_to" to record.time.toEpochMilli(),
                    "source_id" to "",
                    "source_name" to metadata.dataOrigin.packageName,
                )
            )

            is NutritionRecord -> return listOf(
                mapOf<String, Any>(
                    "calories" to record.energy!!.inKilocalories,
                    "protein" to record.protein!!.inGrams,
                    "carbs" to record.totalCarbohydrate!!.inGrams,
                    "fat" to record.totalFat!!.inGrams,
                    "name" to record.name!!,
                    "mealType" to (MapTypeToMealTypeHC[record.mealType] ?: MEAL_TYPE_UNKNOWN),
                    "date_from" to record.startTime.toEpochMilli(),
                    "date_to" to record.endTime.toEpochMilli(),
                    "source_id" to "",
                    "source_name" to metadata.dataOrigin.packageName,
                )
            )
            // is ExerciseSessionRecord -> return listOf(mapOf<String, Any>("value" to ,
            //                                             "date_from" to ,
            //                                             "date_to" to ,
            //                                             "source_id" to "",
            //                                             "source_name" to metadata.dataOrigin.packageName))
            else -> throw IllegalArgumentException("Health data type not supported") // TODO: Exception or error?
        }
    }
    //TODO rewrite sleep to fit new update better --> compare with Apple and see if we should not adopt a single type with attached stages approach
    fun writeHCData(call: MethodCall, result: Result) {
        val type = call.argument<String>("dataTypeKey")!!
        val startTime = call.argument<Long>("startTime")!!
        val endTime = call.argument<Long>("endTime")!!
        val value = call.argument<Double>("value")!!
        val record = when (type) {
            BODY_FAT_PERCENTAGE -> BodyFatRecord(
                time = Instant.ofEpochMilli(startTime),
                percentage = Percentage(value),
                zoneOffset = null,
            )

            HEIGHT -> HeightRecord(
                time = Instant.ofEpochMilli(startTime),
                height = Length.meters(value),
                zoneOffset = null,
            )

            WEIGHT -> WeightRecord(
                time = Instant.ofEpochMilli(startTime),
                weight = Mass.kilograms(value),
                zoneOffset = null,
            )

            STEPS -> StepsRecord(
                startTime = Instant.ofEpochMilli(startTime),
                endTime = Instant.ofEpochMilli(endTime),
                count = value.toLong(),
                startZoneOffset = null,
                endZoneOffset = null,
            )

            ACTIVE_ENERGY_BURNED -> ActiveCaloriesBurnedRecord(
                startTime = Instant.ofEpochMilli(startTime),
                endTime = Instant.ofEpochMilli(endTime),
                energy = Energy.kilocalories(value),
                startZoneOffset = null,
                endZoneOffset = null,
            )

            HEART_RATE -> HeartRateRecord(
                startTime = Instant.ofEpochMilli(startTime),
                endTime = Instant.ofEpochMilli(endTime),
                samples = listOf<HeartRateRecord.Sample>(
                    HeartRateRecord.Sample(
                        time = Instant.ofEpochMilli(startTime),
                        beatsPerMinute = value.toLong(),
                    ),
                ),
                startZoneOffset = null,
                endZoneOffset = null,
            )

            BODY_TEMPERATURE -> BodyTemperatureRecord(
                time = Instant.ofEpochMilli(startTime),
                temperature = Temperature.celsius(value),
                zoneOffset = null,
            )

            BLOOD_OXYGEN -> OxygenSaturationRecord(
                time = Instant.ofEpochMilli(startTime),
                percentage = Percentage(value),
                zoneOffset = null,
            )

            BLOOD_GLUCOSE -> BloodGlucoseRecord(
                time = Instant.ofEpochMilli(startTime),
                level = BloodGlucose.milligramsPerDeciliter(value),
                zoneOffset = null,
            )

            DISTANCE_DELTA -> DistanceRecord(
                startTime = Instant.ofEpochMilli(startTime),
                endTime = Instant.ofEpochMilli(endTime),
                distance = Length.meters(value),
                startZoneOffset = null,
                endZoneOffset = null,
            )

            WATER -> HydrationRecord(
                startTime = Instant.ofEpochMilli(startTime),
                endTime = Instant.ofEpochMilli(endTime),
                volume = Volume.liters(value),
                startZoneOffset = null,
                endZoneOffset = null,
            )
<<<<<<< HEAD

            SLEEP_ASLEEP -> SleepStageRecord(
=======
            SLEEP_ASLEEP -> SleepSessionRecord(
>>>>>>> eaf52ac7
                startTime = Instant.ofEpochMilli(startTime),
                endTime = Instant.ofEpochMilli(endTime),
                startZoneOffset = null,
                endZoneOffset = null,
                stages = listOf(SleepSessionRecord.Stage(Instant.ofEpochMilli(startTime), Instant.ofEpochMilli(endTime), SleepSessionRecord.STAGE_TYPE_SLEEPING)),
            )
<<<<<<< HEAD

            SLEEP_LIGHT -> SleepStageRecord(
=======
            SLEEP_LIGHT -> SleepSessionRecord(
>>>>>>> eaf52ac7
                startTime = Instant.ofEpochMilli(startTime),
                endTime = Instant.ofEpochMilli(endTime),
                startZoneOffset = null,
                endZoneOffset = null,
                stages = listOf(SleepSessionRecord.Stage(Instant.ofEpochMilli(startTime), Instant.ofEpochMilli(endTime), SleepSessionRecord.STAGE_TYPE_LIGHT)),
            )
<<<<<<< HEAD

            SLEEP_DEEP -> SleepStageRecord(
=======
            SLEEP_DEEP -> SleepSessionRecord(
>>>>>>> eaf52ac7
                startTime = Instant.ofEpochMilli(startTime),
                endTime = Instant.ofEpochMilli(endTime),
                startZoneOffset = null,
                endZoneOffset = null,
                stages = listOf(SleepSessionRecord.Stage(Instant.ofEpochMilli(startTime), Instant.ofEpochMilli(endTime), SleepSessionRecord.STAGE_TYPE_DEEP)),
            )
<<<<<<< HEAD

            SLEEP_REM -> SleepStageRecord(
=======
            SLEEP_REM -> SleepSessionRecord(
>>>>>>> eaf52ac7
                startTime = Instant.ofEpochMilli(startTime),
                endTime = Instant.ofEpochMilli(endTime),
                startZoneOffset = null,
                endZoneOffset = null,
                stages = listOf(SleepSessionRecord.Stage(Instant.ofEpochMilli(startTime), Instant.ofEpochMilli(endTime), SleepSessionRecord.STAGE_TYPE_REM)),
            )
<<<<<<< HEAD

            SLEEP_OUT_OF_BED -> SleepStageRecord(
=======
            SLEEP_OUT_OF_BED -> SleepSessionRecord(
>>>>>>> eaf52ac7
                startTime = Instant.ofEpochMilli(startTime),
                endTime = Instant.ofEpochMilli(endTime),
                startZoneOffset = null,
                endZoneOffset = null,
                stages = listOf(SleepSessionRecord.Stage(Instant.ofEpochMilli(startTime), Instant.ofEpochMilli(endTime), SleepSessionRecord.STAGE_TYPE_OUT_OF_BED)),
            )
<<<<<<< HEAD

            SLEEP_AWAKE -> SleepStageRecord(
=======
            SLEEP_AWAKE -> SleepSessionRecord(
>>>>>>> eaf52ac7
                startTime = Instant.ofEpochMilli(startTime),
                endTime = Instant.ofEpochMilli(endTime),
                startZoneOffset = null,
                endZoneOffset = null,
                stages = listOf(SleepSessionRecord.Stage(Instant.ofEpochMilli(startTime), Instant.ofEpochMilli(endTime), SleepSessionRecord.STAGE_TYPE_AWAKE)),
            )
            SLEEP_SESSION -> SleepSessionRecord(
                startTime = Instant.ofEpochMilli(startTime),
                endTime = Instant.ofEpochMilli(endTime),
                startZoneOffset = null,
                endZoneOffset = null,
            )

            RESTING_HEART_RATE -> RestingHeartRateRecord(
                time = Instant.ofEpochMilli(startTime),
                beatsPerMinute = value.toLong(),
                zoneOffset = null,
            )

            BASAL_ENERGY_BURNED -> BasalMetabolicRateRecord(
                time = Instant.ofEpochMilli(startTime),
                basalMetabolicRate = Power.kilocaloriesPerDay(value),
                zoneOffset = null,
            )

            FLIGHTS_CLIMBED -> FloorsClimbedRecord(
                startTime = Instant.ofEpochMilli(startTime),
                endTime = Instant.ofEpochMilli(endTime),
                floors = value,
                startZoneOffset = null,
                endZoneOffset = null,
            )

            RESPIRATORY_RATE -> RespiratoryRateRecord(
                time = Instant.ofEpochMilli(startTime),
                rate = value,
                zoneOffset = null,
            )
            // AGGREGATE_STEP_COUNT -> StepsRecord()
            BLOOD_PRESSURE_SYSTOLIC -> throw IllegalArgumentException("You must use the [writeBloodPressure] API ")
            BLOOD_PRESSURE_DIASTOLIC -> throw IllegalArgumentException("You must use the [writeBloodPressure] API ")
            WORKOUT -> throw IllegalArgumentException("You must use the [writeWorkoutData] API ")
            NUTRITION -> throw IllegalArgumentException("You must use the [writeMeal] API ")
            else -> throw IllegalArgumentException("The type $type was not supported by the Health plugin or you must use another API ")
        }
        scope.launch {
            try {
                healthConnectClient.insertRecords(listOf(record))
                result.success(true)
            } catch (e: Exception) {
                result.success(false)
            }
        }
    }

    fun writeWorkoutHCData(call: MethodCall, result: Result) {
        val type = call.argument<String>("activityType")!!
        val startTime = Instant.ofEpochMilli(call.argument<Long>("startTime")!!)
        val endTime = Instant.ofEpochMilli(call.argument<Long>("endTime")!!)
        val totalEnergyBurned = call.argument<Int>("totalEnergyBurned")
        val totalDistance = call.argument<Int>("totalDistance")
        val workoutType = workoutTypeMapHealthConnect[type]!!

        scope.launch {
            try {
                val list = mutableListOf<Record>()
                list.add(
                    ExerciseSessionRecord(
                        startTime = startTime,
                        startZoneOffset = null,
                        endTime = endTime,
                        endZoneOffset = null,
                        exerciseType = workoutType,
                        title = type,
                    ),
                )
                if (totalDistance != null) {
                    list.add(
                        DistanceRecord(
                            startTime = startTime,
                            startZoneOffset = null,
                            endTime = endTime,
                            endZoneOffset = null,
                            distance = Length.meters(totalDistance.toDouble()),
                        ),
                    )
                }
                if (totalEnergyBurned != null) {
                    list.add(
                        TotalCaloriesBurnedRecord(
                            startTime = startTime,
                            startZoneOffset = null,
                            endTime = endTime,
                            endZoneOffset = null,
                            energy = Energy.kilocalories(totalEnergyBurned.toDouble()),
                        ),
                    )
                }
                healthConnectClient.insertRecords(
                    list,
                )
                result.success(true)
                Log.i("FLUTTER_HEALTH::SUCCESS", "[Health Connect] Workout was successfully added!")
            } catch (e: Exception) {
                Log.w(
                    "FLUTTER_HEALTH::ERROR",
                    "[Health Connect] There was an error adding the workout",
                )
                Log.w("FLUTTER_HEALTH::ERROR", e.message ?: "unknown error")
                Log.w("FLUTTER_HEALTH::ERROR", e.stackTrace.toString())
                result.success(false)
            }
        }
    }

    fun writeBloodPressureHC(call: MethodCall, result: Result) {
        val systolic = call.argument<Double>("systolic")!!
        val diastolic = call.argument<Double>("diastolic")!!
        val startTime = Instant.ofEpochMilli(call.argument<Long>("startTime")!!)
        val endTime = Instant.ofEpochMilli(call.argument<Long>("endTime")!!)

        scope.launch {
            try {
                healthConnectClient.insertRecords(
                    listOf(
                        BloodPressureRecord(
                            time = startTime,
                            systolic = Pressure.millimetersOfMercury(systolic),
                            diastolic = Pressure.millimetersOfMercury(diastolic),
                            zoneOffset = null,
                        ),
                    ),
                )
                result.success(true)
                Log.i(
                    "FLUTTER_HEALTH::SUCCESS",
                    "[Health Connect] Blood pressure was successfully added!",
                )
            } catch (e: Exception) {
                Log.w(
                    "FLUTTER_HEALTH::ERROR",
                    "[Health Connect] There was an error adding the blood pressure",
                )
                Log.w("FLUTTER_HEALTH::ERROR", e.message ?: "unknown error")
                Log.w("FLUTTER_HEALTH::ERROR", e.stackTrace.toString())
                result.success(false)
            }
        }
    }

    fun deleteHCData(call: MethodCall, result: Result) {
        val type = call.argument<String>("dataTypeKey")!!
        val startTime = Instant.ofEpochMilli(call.argument<Long>("startTime")!!)
        val endTime = Instant.ofEpochMilli(call.argument<Long>("endTime")!!)
        val classType = MapToHCType[type]!!

        scope.launch {
            try {
                healthConnectClient.deleteRecords(
                    recordType = classType,
                    timeRangeFilter = TimeRangeFilter.between(startTime, endTime),
                )
                result.success(true)
            } catch (e: Exception) {
                result.success(false)
            }
        }
    }

    val MapSleepStageToType = hashMapOf<Int, String>(
        1 to SLEEP_AWAKE,
        2 to SLEEP_ASLEEP,
        3 to SLEEP_OUT_OF_BED,
        4 to SLEEP_LIGHT,
        5 to SLEEP_DEEP,
        6 to SLEEP_REM,
    )

    private val MapMealTypeToTypeHC = hashMapOf<String, Int>(
        BREAKFAST to MEAL_TYPE_BREAKFAST,
        LUNCH to MEAL_TYPE_LUNCH,
        DINNER to MEAL_TYPE_DINNER,
        SNACK to MEAL_TYPE_SNACK,
        MEAL_UNKNOWN to MEAL_TYPE_UNKNOWN,
    )

    private val MapTypeToMealTypeHC = hashMapOf<Int, String>(
        MEAL_TYPE_BREAKFAST to BREAKFAST,
        MEAL_TYPE_LUNCH to LUNCH,
        MEAL_TYPE_DINNER to DINNER,
        MEAL_TYPE_SNACK to SNACK,
        MEAL_TYPE_UNKNOWN to MEAL_UNKNOWN,
    )

    private val MapMealTypeToType = hashMapOf<String, Int>(
        BREAKFAST to Field.MEAL_TYPE_BREAKFAST,
        LUNCH to Field.MEAL_TYPE_LUNCH,
        DINNER to Field.MEAL_TYPE_DINNER,
        SNACK to Field.MEAL_TYPE_SNACK,
        MEAL_UNKNOWN to Field.MEAL_TYPE_UNKNOWN,
    )

    val MapToHCType = hashMapOf(
        BODY_FAT_PERCENTAGE to BodyFatRecord::class,
        HEIGHT to HeightRecord::class,
        WEIGHT to WeightRecord::class,
        STEPS to StepsRecord::class,
        AGGREGATE_STEP_COUNT to StepsRecord::class,
        ACTIVE_ENERGY_BURNED to ActiveCaloriesBurnedRecord::class,
        HEART_RATE to HeartRateRecord::class,
        BODY_TEMPERATURE to BodyTemperatureRecord::class,
        BLOOD_PRESSURE_SYSTOLIC to BloodPressureRecord::class,
        BLOOD_PRESSURE_DIASTOLIC to BloodPressureRecord::class,
        BLOOD_OXYGEN to OxygenSaturationRecord::class,
        BLOOD_GLUCOSE to BloodGlucoseRecord::class,
        DISTANCE_DELTA to DistanceRecord::class,
        WATER to HydrationRecord::class,
        SLEEP_ASLEEP to SleepSessionRecord::class,
        SLEEP_AWAKE to SleepSessionRecord::class,
        SLEEP_LIGHT to SleepSessionRecord::class,
        SLEEP_DEEP to SleepSessionRecord::class,
        SLEEP_REM to SleepSessionRecord::class,
        SLEEP_OUT_OF_BED to SleepSessionRecord::class,
        SLEEP_SESSION to SleepSessionRecord::class,
        WORKOUT to ExerciseSessionRecord::class,
        NUTRITION to NutritionRecord::class,
        RESTING_HEART_RATE to RestingHeartRateRecord::class,
        BASAL_ENERGY_BURNED to BasalMetabolicRateRecord::class,
        FLIGHTS_CLIMBED to FloorsClimbedRecord::class,
        RESPIRATORY_RATE to RespiratoryRateRecord::class,
        // MOVE_MINUTES to TODO: Find alternative?
        // TODO: Implement remaining types
        // "ActiveCaloriesBurned" to ActiveCaloriesBurnedRecord::class,
        // "BasalBodyTemperature" to BasalBodyTemperatureRecord::class,
        // "BasalMetabolicRate" to BasalMetabolicRateRecord::class,
        // "BloodGlucose" to BloodGlucoseRecord::class,
        // "BloodPressure" to BloodPressureRecord::class,
        // "BodyFat" to BodyFatRecord::class,
        // "BodyTemperature" to BodyTemperatureRecord::class,
        // "BoneMass" to BoneMassRecord::class,
        // "CervicalMucus" to CervicalMucusRecord::class,
        // "CyclingPedalingCadence" to CyclingPedalingCadenceRecord::class,
        // "Distance" to DistanceRecord::class,
        // "ElevationGained" to ElevationGainedRecord::class,
        // "ExerciseSession" to ExerciseSessionRecord::class,
        // "FloorsClimbed" to FloorsClimbedRecord::class,
        // "HeartRate" to HeartRateRecord::class,
        // "Height" to HeightRecord::class,
        // "Hydration" to HydrationRecord::class,
        // "LeanBodyMass" to LeanBodyMassRecord::class,
        // "MenstruationFlow" to MenstruationFlowRecord::class,
        // "MenstruationPeriod" to MenstruationPeriodRecord::class,
        // "Nutrition" to NutritionRecord::class,
        // "OvulationTest" to OvulationTestRecord::class,
        // "OxygenSaturation" to OxygenSaturationRecord::class,
        // "Power" to PowerRecord::class,
        // "RespiratoryRate" to RespiratoryRateRecord::class,
        // "RestingHeartRate" to RestingHeartRateRecord::class,
        // "SexualActivity" to SexualActivityRecord::class,
        // "SleepSession" to SleepSessionRecord::class,
        // "SleepStage" to SleepStageRecord::class,
        // "Speed" to SpeedRecord::class,
        // "StepsCadence" to StepsCadenceRecord::class,
        // "Steps" to StepsRecord::class,
        // "TotalCaloriesBurned" to TotalCaloriesBurnedRecord::class,
        // "Vo2Max" to Vo2MaxRecord::class,
        // "Weight" to WeightRecord::class,
        // "WheelchairPushes" to WheelchairPushesRecord::class,
    )
}<|MERGE_RESOLUTION|>--- conflicted
+++ resolved
@@ -1789,14 +1789,9 @@
                             ),
                         )
                     }
-<<<<<<< HEAD
-                    // Filter sleep stages for requested stage
-                } else if (classType == SleepStageRecord::class) {
-=======
                 // Filter sleep stages for requested stage
                 }
                 else if (classType == SleepSessionRecord::class) {
->>>>>>> eaf52ac7
                     for (rec in response.records) {
                         if (rec is SleepSessionRecord) {
                             if (dataType == SLEEP_SESSION) {
@@ -1973,21 +1968,6 @@
                     "source_name" to metadata.dataOrigin.packageName,
                 ),
             )
-<<<<<<< HEAD
-
-            is SleepStageRecord -> return listOf(
-                mapOf<String, Any>(
-                    "stage" to record.stage,
-                    "value" to ChronoUnit.MINUTES.between(record.startTime, record.endTime),
-                    "date_from" to record.startTime.toEpochMilli(),
-                    "date_to" to record.endTime.toEpochMilli(),
-                    "source_id" to "",
-                    "source_name" to metadata.dataOrigin.packageName,
-                ),
-            )
-
-=======
->>>>>>> eaf52ac7
             is RestingHeartRateRecord -> return listOf(
                 mapOf<String, Any>(
                     "value" to record.beatsPerMinute,
@@ -2137,72 +2117,42 @@
                 startZoneOffset = null,
                 endZoneOffset = null,
             )
-<<<<<<< HEAD
-
-            SLEEP_ASLEEP -> SleepStageRecord(
-=======
             SLEEP_ASLEEP -> SleepSessionRecord(
->>>>>>> eaf52ac7
                 startTime = Instant.ofEpochMilli(startTime),
                 endTime = Instant.ofEpochMilli(endTime),
                 startZoneOffset = null,
                 endZoneOffset = null,
                 stages = listOf(SleepSessionRecord.Stage(Instant.ofEpochMilli(startTime), Instant.ofEpochMilli(endTime), SleepSessionRecord.STAGE_TYPE_SLEEPING)),
             )
-<<<<<<< HEAD
-
-            SLEEP_LIGHT -> SleepStageRecord(
-=======
             SLEEP_LIGHT -> SleepSessionRecord(
->>>>>>> eaf52ac7
                 startTime = Instant.ofEpochMilli(startTime),
                 endTime = Instant.ofEpochMilli(endTime),
                 startZoneOffset = null,
                 endZoneOffset = null,
                 stages = listOf(SleepSessionRecord.Stage(Instant.ofEpochMilli(startTime), Instant.ofEpochMilli(endTime), SleepSessionRecord.STAGE_TYPE_LIGHT)),
             )
-<<<<<<< HEAD
-
-            SLEEP_DEEP -> SleepStageRecord(
-=======
             SLEEP_DEEP -> SleepSessionRecord(
->>>>>>> eaf52ac7
                 startTime = Instant.ofEpochMilli(startTime),
                 endTime = Instant.ofEpochMilli(endTime),
                 startZoneOffset = null,
                 endZoneOffset = null,
                 stages = listOf(SleepSessionRecord.Stage(Instant.ofEpochMilli(startTime), Instant.ofEpochMilli(endTime), SleepSessionRecord.STAGE_TYPE_DEEP)),
             )
-<<<<<<< HEAD
-
-            SLEEP_REM -> SleepStageRecord(
-=======
             SLEEP_REM -> SleepSessionRecord(
->>>>>>> eaf52ac7
                 startTime = Instant.ofEpochMilli(startTime),
                 endTime = Instant.ofEpochMilli(endTime),
                 startZoneOffset = null,
                 endZoneOffset = null,
                 stages = listOf(SleepSessionRecord.Stage(Instant.ofEpochMilli(startTime), Instant.ofEpochMilli(endTime), SleepSessionRecord.STAGE_TYPE_REM)),
             )
-<<<<<<< HEAD
-
-            SLEEP_OUT_OF_BED -> SleepStageRecord(
-=======
             SLEEP_OUT_OF_BED -> SleepSessionRecord(
->>>>>>> eaf52ac7
                 startTime = Instant.ofEpochMilli(startTime),
                 endTime = Instant.ofEpochMilli(endTime),
                 startZoneOffset = null,
                 endZoneOffset = null,
                 stages = listOf(SleepSessionRecord.Stage(Instant.ofEpochMilli(startTime), Instant.ofEpochMilli(endTime), SleepSessionRecord.STAGE_TYPE_OUT_OF_BED)),
             )
-<<<<<<< HEAD
-
-            SLEEP_AWAKE -> SleepStageRecord(
-=======
             SLEEP_AWAKE -> SleepSessionRecord(
->>>>>>> eaf52ac7
                 startTime = Instant.ofEpochMilli(startTime),
                 endTime = Instant.ofEpochMilli(endTime),
                 startZoneOffset = null,
