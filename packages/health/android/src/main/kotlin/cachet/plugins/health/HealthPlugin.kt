--- conflicted
+++ resolved
@@ -63,375 +63,6 @@
 const val MIN_SUPPORTED_SDK = Build.VERSION_CODES.O_MR1
 
 class HealthPlugin(private var channel: MethodChannel? = null) :
-<<<<<<< HEAD
-    MethodCallHandler,
-    ActivityResultListener,
-    Result,
-    ActivityAware,
-    FlutterPlugin {
-    private var mResult: Result? = null
-    private var handler: Handler? = null
-    private var activity: Activity? = null
-    private var context: Context? = null
-    private var threadPoolExecutor: ExecutorService? = null
-    private var useHealthConnectIfAvailable: Boolean = false
-    private var healthConnectRequestPermissionsLauncher:  ActivityResultLauncher<Set<String>>? = null
-    private lateinit var healthConnectClient: HealthConnectClient
-    private lateinit var scope: CoroutineScope
-
-    private var BODY_FAT_PERCENTAGE = "BODY_FAT_PERCENTAGE"
-    private var HEIGHT = "HEIGHT"
-    private var WEIGHT = "WEIGHT"
-    private var STEPS = "STEPS"
-    private var AGGREGATE_STEP_COUNT = "AGGREGATE_STEP_COUNT"
-    private var ACTIVE_ENERGY_BURNED = "ACTIVE_ENERGY_BURNED"
-    private var HEART_RATE = "HEART_RATE"
-    private var BODY_TEMPERATURE = "BODY_TEMPERATURE"
-    private var BODY_WATER_MASS = "BODY_WATER_MASS"
-    private var BLOOD_PRESSURE_SYSTOLIC = "BLOOD_PRESSURE_SYSTOLIC"
-    private var BLOOD_PRESSURE_DIASTOLIC = "BLOOD_PRESSURE_DIASTOLIC"
-    private var BLOOD_OXYGEN = "BLOOD_OXYGEN"
-    private var BLOOD_GLUCOSE = "BLOOD_GLUCOSE"
-    private var MOVE_MINUTES = "MOVE_MINUTES"
-    private var DISTANCE_DELTA = "DISTANCE_DELTA"
-    private var WATER = "WATER"
-    private var RESTING_HEART_RATE = "RESTING_HEART_RATE"
-    private var BASAL_ENERGY_BURNED = "BASAL_ENERGY_BURNED"
-    private var FLIGHTS_CLIMBED = "FLIGHTS_CLIMBED"
-    private var RESPIRATORY_RATE = "RESPIRATORY_RATE"
-
-    // TODO support unknown?
-    private var SLEEP_ASLEEP = "SLEEP_ASLEEP"
-    private var SLEEP_AWAKE = "SLEEP_AWAKE"
-    private var SLEEP_IN_BED = "SLEEP_IN_BED"
-    private var SLEEP_SESSION = "SLEEP_SESSION"
-    private var SLEEP_LIGHT = "SLEEP_LIGHT"
-    private var SLEEP_DEEP = "SLEEP_DEEP"
-    private var SLEEP_REM = "SLEEP_REM"
-    private var SLEEP_OUT_OF_BED = "SLEEP_OUT_OF_BED"
-    private var WORKOUT = "WORKOUT"
-    private var NUTRITION = "NUTRITION"
-    private var BREAKFAST = "BREAKFAST"
-    private var LUNCH = "LUNCH"
-    private var DINNER = "DINNER"
-    private var SNACK = "SNACK"
-    private var MEAL_UNKNOWN = "UNKNOWN"
-
-    private var TOTAL_CALORIES_BURNED = "TOTAL_CALORIES_BURNED"
-
-    val workoutTypeMap = mapOf(
-        "AEROBICS" to FitnessActivities.AEROBICS,
-        "AMERICAN_FOOTBALL" to FitnessActivities.FOOTBALL_AMERICAN,
-        "ARCHERY" to FitnessActivities.ARCHERY,
-        "AUSTRALIAN_FOOTBALL" to FitnessActivities.FOOTBALL_AUSTRALIAN,
-        "BADMINTON" to FitnessActivities.BADMINTON,
-        "BASEBALL" to FitnessActivities.BASEBALL,
-        "BASKETBALL" to FitnessActivities.BASKETBALL,
-        "BIATHLON" to FitnessActivities.BIATHLON,
-        "BIKING" to FitnessActivities.BIKING,
-        "BIKING_HAND" to FitnessActivities.BIKING_HAND,
-        "BIKING_MOUNTAIN" to FitnessActivities.BIKING_MOUNTAIN,
-        "BIKING_ROAD" to FitnessActivities.BIKING_ROAD,
-        "BIKING_SPINNING" to FitnessActivities.BIKING_SPINNING,
-        "BIKING_STATIONARY" to FitnessActivities.BIKING_STATIONARY,
-        "BIKING_UTILITY" to FitnessActivities.BIKING_UTILITY,
-        "BOXING" to FitnessActivities.BOXING,
-        "CALISTHENICS" to FitnessActivities.CALISTHENICS,
-        "CIRCUIT_TRAINING" to FitnessActivities.CIRCUIT_TRAINING,
-        "CRICKET" to FitnessActivities.CRICKET,
-        "CROSS_COUNTRY_SKIING" to FitnessActivities.SKIING_CROSS_COUNTRY,
-        "CROSS_FIT" to FitnessActivities.CROSSFIT,
-        "CURLING" to FitnessActivities.CURLING,
-        "DANCING" to FitnessActivities.DANCING,
-        "DIVING" to FitnessActivities.DIVING,
-        "DOWNHILL_SKIING" to FitnessActivities.SKIING_DOWNHILL,
-        "ELEVATOR" to FitnessActivities.ELEVATOR,
-        "ELLIPTICAL" to FitnessActivities.ELLIPTICAL,
-        "ERGOMETER" to FitnessActivities.ERGOMETER,
-        "ESCALATOR" to FitnessActivities.ESCALATOR,
-        "FENCING" to FitnessActivities.FENCING,
-        "FRISBEE_DISC" to FitnessActivities.FRISBEE_DISC,
-        "GARDENING" to FitnessActivities.GARDENING,
-        "GOLF" to FitnessActivities.GOLF,
-        "GUIDED_BREATHING" to FitnessActivities.GUIDED_BREATHING,
-        "GYMNASTICS" to FitnessActivities.GYMNASTICS,
-        "HANDBALL" to FitnessActivities.HANDBALL,
-        "HIGH_INTENSITY_INTERVAL_TRAINING" to FitnessActivities.HIGH_INTENSITY_INTERVAL_TRAINING,
-        "HIKING" to FitnessActivities.HIKING,
-        "HOCKEY" to FitnessActivities.HOCKEY,
-        "HORSEBACK_RIDING" to FitnessActivities.HORSEBACK_RIDING,
-        "HOUSEWORK" to FitnessActivities.HOUSEWORK,
-        "IN_VEHICLE" to FitnessActivities.IN_VEHICLE,
-        "ICE_SKATING" to FitnessActivities.ICE_SKATING,
-        "INTERVAL_TRAINING" to FitnessActivities.INTERVAL_TRAINING,
-        "JUMP_ROPE" to FitnessActivities.JUMP_ROPE,
-        "KAYAKING" to FitnessActivities.KAYAKING,
-        "KETTLEBELL_TRAINING" to FitnessActivities.KETTLEBELL_TRAINING,
-        "KICK_SCOOTER" to FitnessActivities.KICK_SCOOTER,
-        "KICKBOXING" to FitnessActivities.KICKBOXING,
-        "KITE_SURFING" to FitnessActivities.KITESURFING,
-        "MARTIAL_ARTS" to FitnessActivities.MARTIAL_ARTS,
-        "MEDITATION" to FitnessActivities.MEDITATION,
-        "MIXED_MARTIAL_ARTS" to FitnessActivities.MIXED_MARTIAL_ARTS,
-        "P90X" to FitnessActivities.P90X,
-        "PARAGLIDING" to FitnessActivities.PARAGLIDING,
-        "PILATES" to FitnessActivities.PILATES,
-        "POLO" to FitnessActivities.POLO,
-        "RACQUETBALL" to FitnessActivities.RACQUETBALL,
-        "ROCK_CLIMBING" to FitnessActivities.ROCK_CLIMBING,
-        "ROWING" to FitnessActivities.ROWING,
-        "ROWING_MACHINE" to FitnessActivities.ROWING_MACHINE,
-        "RUGBY" to FitnessActivities.RUGBY,
-        "RUNNING_JOGGING" to FitnessActivities.RUNNING_JOGGING,
-        "RUNNING_SAND" to FitnessActivities.RUNNING_SAND,
-        "RUNNING_TREADMILL" to FitnessActivities.RUNNING_TREADMILL,
-        "RUNNING" to FitnessActivities.RUNNING,
-        "SAILING" to FitnessActivities.SAILING,
-        "SCUBA_DIVING" to FitnessActivities.SCUBA_DIVING,
-        "SKATING_CROSS" to FitnessActivities.SKATING_CROSS,
-        "SKATING_INDOOR" to FitnessActivities.SKATING_INDOOR,
-        "SKATING_INLINE" to FitnessActivities.SKATING_INLINE,
-        "SKATING" to FitnessActivities.SKATING,
-        "SKIING" to FitnessActivities.SKIING,
-        "SKIING_BACK_COUNTRY" to FitnessActivities.SKIING_BACK_COUNTRY,
-        "SKIING_KITE" to FitnessActivities.SKIING_KITE,
-        "SKIING_ROLLER" to FitnessActivities.SKIING_ROLLER,
-        "SLEDDING" to FitnessActivities.SLEDDING,
-        "SNOWBOARDING" to FitnessActivities.SNOWBOARDING,
-        "SNOWMOBILE" to FitnessActivities.SNOWMOBILE,
-        "SNOWSHOEING" to FitnessActivities.SNOWSHOEING,
-        "SOCCER" to FitnessActivities.FOOTBALL_SOCCER,
-        "SOFTBALL" to FitnessActivities.SOFTBALL,
-        "SQUASH" to FitnessActivities.SQUASH,
-        "STAIR_CLIMBING_MACHINE" to FitnessActivities.STAIR_CLIMBING_MACHINE,
-        "STAIR_CLIMBING" to FitnessActivities.STAIR_CLIMBING,
-        "STANDUP_PADDLEBOARDING" to FitnessActivities.STANDUP_PADDLEBOARDING,
-        "STILL" to FitnessActivities.STILL,
-        "STRENGTH_TRAINING" to FitnessActivities.STRENGTH_TRAINING,
-        "SURFING" to FitnessActivities.SURFING,
-        "SWIMMING_OPEN_WATER" to FitnessActivities.SWIMMING_OPEN_WATER,
-        "SWIMMING_POOL" to FitnessActivities.SWIMMING_POOL,
-        "SWIMMING" to FitnessActivities.SWIMMING,
-        "TABLE_TENNIS" to FitnessActivities.TABLE_TENNIS,
-        "TEAM_SPORTS" to FitnessActivities.TEAM_SPORTS,
-        "TENNIS" to FitnessActivities.TENNIS,
-        "TILTING" to FitnessActivities.TILTING,
-        "VOLLEYBALL_BEACH" to FitnessActivities.VOLLEYBALL_BEACH,
-        "VOLLEYBALL_INDOOR" to FitnessActivities.VOLLEYBALL_INDOOR,
-        "VOLLEYBALL" to FitnessActivities.VOLLEYBALL,
-        "WAKEBOARDING" to FitnessActivities.WAKEBOARDING,
-        "WALKING_FITNESS" to FitnessActivities.WALKING_FITNESS,
-        "WALKING_PACED" to FitnessActivities.WALKING_PACED,
-        "WALKING_NORDIC" to FitnessActivities.WALKING_NORDIC,
-        "WALKING_STROLLER" to FitnessActivities.WALKING_STROLLER,
-        "WALKING_TREADMILL" to FitnessActivities.WALKING_TREADMILL,
-        "WALKING" to FitnessActivities.WALKING,
-        "WATER_POLO" to FitnessActivities.WATER_POLO,
-        "WEIGHTLIFTING" to FitnessActivities.WEIGHTLIFTING,
-        "WHEELCHAIR" to FitnessActivities.WHEELCHAIR,
-        "WINDSURFING" to FitnessActivities.WINDSURFING,
-        "YOGA" to FitnessActivities.YOGA,
-        "ZUMBA" to FitnessActivities.ZUMBA,
-        "OTHER" to FitnessActivities.OTHER,
-    )
-
-    // TODO: Update with new workout types when Health Connect becomes the standard.
-    val workoutTypeMapHealthConnect = mapOf(
-        // "AEROBICS" to ExerciseSessionRecord.EXERCISE_TYPE_AEROBICS,
-        "AMERICAN_FOOTBALL" to ExerciseSessionRecord.EXERCISE_TYPE_FOOTBALL_AMERICAN,
-        // "ARCHERY" to ExerciseSessionRecord.EXERCISE_TYPE_ARCHERY,
-        "AUSTRALIAN_FOOTBALL" to ExerciseSessionRecord.EXERCISE_TYPE_FOOTBALL_AUSTRALIAN,
-        "BADMINTON" to ExerciseSessionRecord.EXERCISE_TYPE_BADMINTON,
-        "BASEBALL" to ExerciseSessionRecord.EXERCISE_TYPE_BASEBALL,
-        "BASKETBALL" to ExerciseSessionRecord.EXERCISE_TYPE_BASKETBALL,
-        // "BIATHLON" to ExerciseSessionRecord.EXERCISE_TYPE_BIATHLON,
-        "BIKING" to ExerciseSessionRecord.EXERCISE_TYPE_BIKING,
-        // "BIKING_HAND" to ExerciseSessionRecord.EXERCISE_TYPE_BIKING_HAND,
-        //"BIKING_MOUNTAIN" to ExerciseSessionRecord.EXERCISE_TYPE_BIKING_MOUNTAIN,
-        // "BIKING_ROAD" to ExerciseSessionRecord.EXERCISE_TYPE_BIKING_ROAD,
-        // "BIKING_SPINNING" to ExerciseSessionRecord.EXERCISE_TYPE_BIKING_SPINNING,
-        // "BIKING_STATIONARY" to ExerciseSessionRecord.EXERCISE_TYPE_BIKING_STATIONARY,
-        // "BIKING_UTILITY" to ExerciseSessionRecord.EXERCISE_TYPE_BIKING_UTILITY,
-        "BOXING" to ExerciseSessionRecord.EXERCISE_TYPE_BOXING,
-        "CALISTHENICS" to ExerciseSessionRecord.EXERCISE_TYPE_CALISTHENICS,
-        // "CIRCUIT_TRAINING" to ExerciseSessionRecord.EXERCISE_TYPE_CIRCUIT_TRAINING,
-        "CRICKET" to ExerciseSessionRecord.EXERCISE_TYPE_CRICKET,
-        // "CROSS_COUNTRY_SKIING" to ExerciseSessionRecord.EXERCISE_TYPE_SKIING_CROSS_COUNTRY,
-        // "CROSS_FIT" to ExerciseSessionRecord.EXERCISE_TYPE_CROSSFIT,
-        // "CURLING" to ExerciseSessionRecord.EXERCISE_TYPE_CURLING,
-        "DANCING" to ExerciseSessionRecord.EXERCISE_TYPE_DANCING,
-        // "DIVING" to ExerciseSessionRecord.EXERCISE_TYPE_DIVING,
-        // "DOWNHILL_SKIING" to ExerciseSessionRecord.EXERCISE_TYPE_SKIING_DOWNHILL,
-        // "ELEVATOR" to ExerciseSessionRecord.EXERCISE_TYPE_ELEVATOR,
-        "ELLIPTICAL" to ExerciseSessionRecord.EXERCISE_TYPE_ELLIPTICAL,
-        // "ERGOMETER" to ExerciseSessionRecord.EXERCISE_TYPE_ERGOMETER,
-        // "ESCALATOR" to ExerciseSessionRecord.EXERCISE_TYPE_ESCALATOR,
-        "FENCING" to ExerciseSessionRecord.EXERCISE_TYPE_FENCING,
-        "FRISBEE_DISC" to ExerciseSessionRecord.EXERCISE_TYPE_FRISBEE_DISC,
-        // "GARDENING" to ExerciseSessionRecord.EXERCISE_TYPE_GARDENING,
-        "GOLF" to ExerciseSessionRecord.EXERCISE_TYPE_GOLF,
-        "GUIDED_BREATHING" to ExerciseSessionRecord.EXERCISE_TYPE_GUIDED_BREATHING,
-        "GYMNASTICS" to ExerciseSessionRecord.EXERCISE_TYPE_GYMNASTICS,
-        "HANDBALL" to ExerciseSessionRecord.EXERCISE_TYPE_HANDBALL,
-        "HIGH_INTENSITY_INTERVAL_TRAINING" to ExerciseSessionRecord.EXERCISE_TYPE_HIGH_INTENSITY_INTERVAL_TRAINING,
-        "HIKING" to ExerciseSessionRecord.EXERCISE_TYPE_HIKING,
-        // "HOCKEY" to ExerciseSessionRecord.EXERCISE_TYPE_HOCKEY,
-        // "HORSEBACK_RIDING" to ExerciseSessionRecord.EXERCISE_TYPE_HORSEBACK_RIDING,
-        // "HOUSEWORK" to ExerciseSessionRecord.EXERCISE_TYPE_HOUSEWORK,
-        // "IN_VEHICLE" to ExerciseSessionRecord.EXERCISE_TYPE_IN_VEHICLE,
-        "ICE_SKATING" to ExerciseSessionRecord.EXERCISE_TYPE_ICE_SKATING,
-        // "INTERVAL_TRAINING" to ExerciseSessionRecord.EXERCISE_TYPE_INTERVAL_TRAINING,
-        // "JUMP_ROPE" to ExerciseSessionRecord.EXERCISE_TYPE_JUMP_ROPE,
-        // "KAYAKING" to ExerciseSessionRecord.EXERCISE_TYPE_KAYAKING,
-        // "KETTLEBELL_TRAINING" to ExerciseSessionRecord.EXERCISE_TYPE_KETTLEBELL_TRAINING,
-        // "KICK_SCOOTER" to ExerciseSessionRecord.EXERCISE_TYPE_KICK_SCOOTER,
-        // "KICKBOXING" to ExerciseSessionRecord.EXERCISE_TYPE_KICKBOXING,
-        // "KITE_SURFING" to ExerciseSessionRecord.EXERCISE_TYPE_KITESURFING,
-        "MARTIAL_ARTS" to ExerciseSessionRecord.EXERCISE_TYPE_MARTIAL_ARTS,
-        // "MEDITATION" to ExerciseSessionRecord.EXERCISE_TYPE_MEDITATION,
-        // "MIXED_MARTIAL_ARTS" to ExerciseSessionRecord.EXERCISE_TYPE_MIXED_MARTIAL_ARTS,
-        // "P90X" to ExerciseSessionRecord.EXERCISE_TYPE_P90X,
-        "PARAGLIDING" to ExerciseSessionRecord.EXERCISE_TYPE_PARAGLIDING,
-        "PILATES" to ExerciseSessionRecord.EXERCISE_TYPE_PILATES,
-        // "POLO" to ExerciseSessionRecord.EXERCISE_TYPE_POLO,
-        "RACQUETBALL" to ExerciseSessionRecord.EXERCISE_TYPE_RACQUETBALL,
-        "ROCK_CLIMBING" to ExerciseSessionRecord.EXERCISE_TYPE_ROCK_CLIMBING,
-        "ROWING" to ExerciseSessionRecord.EXERCISE_TYPE_ROWING,
-        "ROWING_MACHINE" to ExerciseSessionRecord.EXERCISE_TYPE_ROWING_MACHINE,
-        "RUGBY" to ExerciseSessionRecord.EXERCISE_TYPE_RUGBY,
-        // "RUNNING_JOGGING" to ExerciseSessionRecord.EXERCISE_TYPE_RUNNING_JOGGING,
-        // "RUNNING_SAND" to ExerciseSessionRecord.EXERCISE_TYPE_RUNNING_SAND,
-        "RUNNING_TREADMILL" to ExerciseSessionRecord.EXERCISE_TYPE_RUNNING_TREADMILL,
-        "RUNNING" to ExerciseSessionRecord.EXERCISE_TYPE_RUNNING,
-        "SAILING" to ExerciseSessionRecord.EXERCISE_TYPE_SAILING,
-        "SCUBA_DIVING" to ExerciseSessionRecord.EXERCISE_TYPE_SCUBA_DIVING,
-        // "SKATING_CROSS" to ExerciseSessionRecord.EXERCISE_TYPE_SKATING_CROSS,
-        // "SKATING_INDOOR" to ExerciseSessionRecord.EXERCISE_TYPE_SKATING_INDOOR,
-        // "SKATING_INLINE" to ExerciseSessionRecord.EXERCISE_TYPE_SKATING_INLINE,
-        "SKATING" to ExerciseSessionRecord.EXERCISE_TYPE_SKATING,
-        "SKIING" to ExerciseSessionRecord.EXERCISE_TYPE_SKIING,
-        // "SKIING_BACK_COUNTRY" to ExerciseSessionRecord.EXERCISE_TYPE_SKIING_BACK_COUNTRY,
-        // "SKIING_KITE" to ExerciseSessionRecord.EXERCISE_TYPE_SKIING_KITE,
-        // "SKIING_ROLLER" to ExerciseSessionRecord.EXERCISE_TYPE_SKIING_ROLLER,
-        // "SLEDDING" to ExerciseSessionRecord.EXERCISE_TYPE_SLEDDING,
-        "SNOWBOARDING" to ExerciseSessionRecord.EXERCISE_TYPE_SNOWBOARDING,
-        // "SNOWMOBILE" to ExerciseSessionRecord.EXERCISE_TYPE_SNOWMOBILE,
-        "SNOWSHOEING" to ExerciseSessionRecord.EXERCISE_TYPE_SNOWSHOEING,
-        // "SOCCER" to ExerciseSessionRecord.EXERCISE_TYPE_FOOTBALL_SOCCER,
-        "SOFTBALL" to ExerciseSessionRecord.EXERCISE_TYPE_SOFTBALL,
-        "SQUASH" to ExerciseSessionRecord.EXERCISE_TYPE_SQUASH,
-        "STAIR_CLIMBING_MACHINE" to ExerciseSessionRecord.EXERCISE_TYPE_STAIR_CLIMBING_MACHINE,
-        "STAIR_CLIMBING" to ExerciseSessionRecord.EXERCISE_TYPE_STAIR_CLIMBING,
-        // "STANDUP_PADDLEBOARDING" to ExerciseSessionRecord.EXERCISE_TYPE_STANDUP_PADDLEBOARDING,
-        // "STILL" to ExerciseSessionRecord.EXERCISE_TYPE_STILL,
-        "STRENGTH_TRAINING" to ExerciseSessionRecord.EXERCISE_TYPE_STRENGTH_TRAINING,
-        "SURFING" to ExerciseSessionRecord.EXERCISE_TYPE_SURFING,
-        "SWIMMING_OPEN_WATER" to ExerciseSessionRecord.EXERCISE_TYPE_SWIMMING_OPEN_WATER,
-        "SWIMMING_POOL" to ExerciseSessionRecord.EXERCISE_TYPE_SWIMMING_POOL,
-        // "SWIMMING" to ExerciseSessionRecord.EXERCISE_TYPE_SWIMMING,
-        "TABLE_TENNIS" to ExerciseSessionRecord.EXERCISE_TYPE_TABLE_TENNIS,
-        // "TEAM_SPORTS" to ExerciseSessionRecord.EXERCISE_TYPE_TEAM_SPORTS,
-        "TENNIS" to ExerciseSessionRecord.EXERCISE_TYPE_TENNIS,
-        // "TILTING" to ExerciseSessionRecord.EXERCISE_TYPE_TILTING,
-        // "VOLLEYBALL_BEACH" to ExerciseSessionRecord.EXERCISE_TYPE_VOLLEYBALL_BEACH,
-        // "VOLLEYBALL_INDOOR" to ExerciseSessionRecord.EXERCISE_TYPE_VOLLEYBALL_INDOOR,
-        "VOLLEYBALL" to ExerciseSessionRecord.EXERCISE_TYPE_VOLLEYBALL,
-        // "WAKEBOARDING" to ExerciseSessionRecord.EXERCISE_TYPE_WAKEBOARDING,
-        // "WALKING_FITNESS" to ExerciseSessionRecord.EXERCISE_TYPE_WALKING_FITNESS,
-        // "WALKING_PACED" to ExerciseSessionRecord.EXERCISE_TYPE_WALKING_PACED,
-        // "WALKING_NORDIC" to ExerciseSessionRecord.EXERCISE_TYPE_WALKING_NORDIC,
-        // "WALKING_STROLLER" to ExerciseSessionRecord.EXERCISE_TYPE_WALKING_STROLLER,
-        // "WALKING_TREADMILL" to ExerciseSessionRecord.EXERCISE_TYPE_WALKING_TREADMILL,
-        "WALKING" to ExerciseSessionRecord.EXERCISE_TYPE_WALKING,
-        "WATER_POLO" to ExerciseSessionRecord.EXERCISE_TYPE_WATER_POLO,
-        "WEIGHTLIFTING" to ExerciseSessionRecord.EXERCISE_TYPE_WEIGHTLIFTING,
-        "WHEELCHAIR" to ExerciseSessionRecord.EXERCISE_TYPE_WHEELCHAIR,
-        // "WINDSURFING" to ExerciseSessionRecord.EXERCISE_TYPE_WINDSURFING,
-        "YOGA" to ExerciseSessionRecord.EXERCISE_TYPE_YOGA,
-        // "ZUMBA" to ExerciseSessionRecord.EXERCISE_TYPE_ZUMBA,
-        // "OTHER" to ExerciseSessionRecord.EXERCISE_TYPE_OTHER,
-    )
-
-    override fun onAttachedToEngine(@NonNull flutterPluginBinding: FlutterPlugin.FlutterPluginBinding) {
-        scope = CoroutineScope(SupervisorJob() + Dispatchers.Main)
-        channel = MethodChannel(flutterPluginBinding.binaryMessenger, CHANNEL_NAME)
-        channel?.setMethodCallHandler(this)
-        context = flutterPluginBinding.applicationContext
-        threadPoolExecutor = Executors.newFixedThreadPool(4)
-        checkAvailability()
-        if (healthConnectAvailable) {
-            healthConnectClient =
-                HealthConnectClient.getOrCreate(flutterPluginBinding.applicationContext)
-        }
-    }
-
-    override fun onDetachedFromEngine(binding: FlutterPlugin.FlutterPluginBinding) {
-        channel = null
-        activity = null
-        threadPoolExecutor!!.shutdown()
-        threadPoolExecutor = null
-    }
-
-    // This static function is optional and equivalent to onAttachedToEngine. It supports the old
-    // pre-Flutter-1.12 Android projects. You are encouraged to continue supporting
-    // plugin registration via this function while apps migrate to use the new Android APIs
-    // post-flutter-1.12 via https://flutter.dev/go/android-project-migration.
-    //
-    // It is encouraged to share logic between onAttachedToEngine and registerWith to keep
-    // them functionally equivalent. Only one of onAttachedToEngine or registerWith will be called
-    // depending on the user's project. onAttachedToEngine or registerWith must both be defined
-    // in the same class.
-    companion object {
-        @Suppress("unused")
-        @JvmStatic
-        fun registerWith(registrar: Registrar) {
-            val channel = MethodChannel(registrar.messenger(), CHANNEL_NAME)
-            val plugin = HealthPlugin(channel)
-            registrar.addActivityResultListener(plugin)
-            channel.setMethodCallHandler(plugin)
-        }
-    }
-
-    override fun success(p0: Any?) {
-        handler?.post { mResult?.success(p0) }
-    }
-
-    override fun notImplemented() {
-        handler?.post { mResult?.notImplemented() }
-    }
-
-    override fun error(
-        errorCode: String,
-        errorMessage: String?,
-        errorDetails: Any?,
-    ) {
-        handler?.post { mResult?.error(errorCode, errorMessage, errorDetails) }
-    }
-
-    override fun onActivityResult(requestCode: Int, resultCode: Int, data: Intent?): Boolean {
-        if (requestCode == GOOGLE_FIT_PERMISSIONS_REQUEST_CODE) {
-            if (resultCode == Activity.RESULT_OK) {
-                Log.i("FLUTTER_HEALTH", "Access Granted!")
-                mResult?.success(true)
-            } else if (resultCode == Activity.RESULT_CANCELED) {
-                Log.i("FLUTTER_HEALTH", "Access Denied!")
-                mResult?.success(false)
-            }
-        }
-        return false
-    }
-
-    private  fun onHealthConnectPermissionCallback(permissionGranted: Set<String>)
-    {
-        if(permissionGranted.isEmpty()) {
-            mResult?.success(false);
-            Log.i("FLUTTER_HEALTH", "Access Denied (to Health Connect)!")
-
-        }else {
-            mResult?.success(true);
-            Log.i("FLUTTER_HEALTH", "Access Granted (to Health Connect)!")
-        }
-=======
                 MethodCallHandler, ActivityResultListener, Result, ActivityAware, FlutterPlugin {
         private var mResult: Result? = null
         private var handler: Handler? = null
@@ -610,7 +241,6 @@
                                         "ZUMBA" to FitnessActivities.ZUMBA,
                                         "OTHER" to FitnessActivities.OTHER,
                         )
->>>>>>> 58687eb9
 
         // TODO: Update with new workout types when Health Connect becomes the standard.
         val workoutTypeMapHealthConnect =
@@ -3176,224 +2806,6 @@
                         Handler(context!!.mainLooper).run { result.success(healthConnectData) }
                 }
         }
-<<<<<<< HEAD
-    }
-
-    // TODO: Find alternative to SOURCE_ID or make it nullable?
-    fun convertRecord(record: Any, dataType: String): List<Map<String, Any>> {
-        val metadata = (record as Record).metadata
-        when (record) {
-            is WeightRecord -> return listOf(
-                mapOf<String, Any>(
-                    "value" to record.weight.inKilograms,
-                    "date_from" to record.time.toEpochMilli(),
-                    "date_to" to record.time.toEpochMilli(),
-                    "source_id" to "",
-                    "source_name" to metadata.dataOrigin.packageName,
-                ),
-            )
-
-            is HeightRecord -> return listOf(
-                mapOf<String, Any>(
-                    "value" to record.height.inMeters,
-                    "date_from" to record.time.toEpochMilli(),
-                    "date_to" to record.time.toEpochMilli(),
-                    "source_id" to "",
-                    "source_name" to metadata.dataOrigin.packageName,
-                ),
-            )
-
-            is BodyFatRecord -> return listOf(
-                mapOf<String, Any>(
-                    "value" to record.percentage.value,
-                    "date_from" to record.time.toEpochMilli(),
-                    "date_to" to record.time.toEpochMilli(),
-                    "source_id" to "",
-                    "source_name" to metadata.dataOrigin.packageName,
-                ),
-            )
-
-            is StepsRecord -> return listOf(
-                mapOf<String, Any>(
-                    "value" to record.count,
-                    "date_from" to record.startTime.toEpochMilli(),
-                    "date_to" to record.endTime.toEpochMilli(),
-                    "source_id" to "",
-                    "source_name" to metadata.dataOrigin.packageName,
-                ),
-            )
-
-            is ActiveCaloriesBurnedRecord -> return listOf(
-                mapOf<String, Any>(
-                    "value" to record.energy.inKilocalories,
-                    "date_from" to record.startTime.toEpochMilli(),
-                    "date_to" to record.endTime.toEpochMilli(),
-                    "source_id" to "",
-                    "source_name" to metadata.dataOrigin.packageName,
-                ),
-            )
-
-            is HeartRateRecord -> return record.samples.map {
-                mapOf<String, Any>(
-                    "value" to it.beatsPerMinute,
-                    "date_from" to it.time.toEpochMilli(),
-                    "date_to" to it.time.toEpochMilli(),
-                    "source_id" to "",
-                    "source_name" to metadata.dataOrigin.packageName,
-                )
-            }
-
-            is BodyTemperatureRecord -> return listOf(
-                mapOf<String, Any>(
-                    "value" to record.temperature.inCelsius,
-                    "date_from" to record.time.toEpochMilli(),
-                    "date_to" to record.time.toEpochMilli(),
-                    "source_id" to "",
-                    "source_name" to metadata.dataOrigin.packageName,
-                ),
-            )
-
-            is BodyWaterMassRecord -> return listOf(
-                mapOf<String, Any>(
-                    "value" to record.mass.inKilograms,
-                    "date_from" to record.time.toEpochMilli(),
-                    "date_to" to record.time.toEpochMilli(),
-                    "source_id" to "",
-                    "source_name" to metadata.dataOrigin.packageName,
-                ),
-            )
-
-            is BloodPressureRecord -> return listOf(
-                mapOf<String, Any>(
-                    "value" to if (dataType == BLOOD_PRESSURE_DIASTOLIC) record.diastolic.inMillimetersOfMercury else record.systolic.inMillimetersOfMercury,
-                    "date_from" to record.time.toEpochMilli(),
-                    "date_to" to record.time.toEpochMilli(),
-                    "source_id" to "",
-                    "source_name" to metadata.dataOrigin.packageName,
-                ),
-            )
-
-            is OxygenSaturationRecord -> return listOf(
-                mapOf<String, Any>(
-                    "value" to record.percentage.value,
-                    "date_from" to record.time.toEpochMilli(),
-                    "date_to" to record.time.toEpochMilli(),
-                    "source_id" to "",
-                    "source_name" to metadata.dataOrigin.packageName,
-                ),
-            )
-
-            is BloodGlucoseRecord -> return listOf(
-                mapOf<String, Any>(
-                    "value" to record.level.inMilligramsPerDeciliter,
-                    "date_from" to record.time.toEpochMilli(),
-                    "date_to" to record.time.toEpochMilli(),
-                    "source_id" to "",
-                    "source_name" to metadata.dataOrigin.packageName,
-                ),
-            )
-
-            is DistanceRecord -> return listOf(
-                mapOf<String, Any>(
-                    "value" to record.distance.inMeters,
-                    "date_from" to record.startTime.toEpochMilli(),
-                    "date_to" to record.endTime.toEpochMilli(),
-                    "source_id" to "",
-                    "source_name" to metadata.dataOrigin.packageName,
-                ),
-            )
-
-            is HydrationRecord -> return listOf(
-                mapOf<String, Any>(
-                    "value" to record.volume.inLiters,
-                    "date_from" to record.startTime.toEpochMilli(),
-                    "date_to" to record.endTime.toEpochMilli(),
-                    "source_id" to "",
-                    "source_name" to metadata.dataOrigin.packageName,
-                ),
-            )
-
-            is TotalCaloriesBurnedRecord -> return listOf(
-                mapOf<String, Any>(
-                    "value" to record.energy.inKilocalories,
-                    "date_from" to record.startTime.toEpochMilli(),
-                    "date_to" to record.endTime.toEpochMilli(),
-                    "source_id" to "",
-                    "source_name" to metadata.dataOrigin.packageName,
-                ),
-            )
-            is BasalMetabolicRateRecord -> return listOf(
-                mapOf<String, Any>(
-                    "value" to record.basalMetabolicRate.inKilocaloriesPerDay,
-                    "date_from" to record.time.toEpochMilli(),
-                    "date_to" to record.time.toEpochMilli(),
-                    "source_id" to "",
-                    "source_name" to metadata.dataOrigin.packageName,
-                ),
-            )
-            is SleepSessionRecord -> return listOf(
-                mapOf<String, Any>(
-                    "date_from" to record.startTime.toEpochMilli(),
-                    "date_to" to record.endTime.toEpochMilli(),
-                    "value" to ChronoUnit.MINUTES.between(record.startTime, record.endTime),
-                    "source_id" to "",
-                    "source_name" to metadata.dataOrigin.packageName,
-                    "stage" to if (record.stages.isNotEmpty()) record.stages[0] else SleepSessionRecord.STAGE_TYPE_UNKNOWN,
-                ),
-            )
-            is RestingHeartRateRecord -> return listOf(
-                mapOf<String, Any>(
-                    "value" to record.beatsPerMinute,
-                    "date_from" to record.time.toEpochMilli(),
-                    "date_to" to record.time.toEpochMilli(),
-                    "source_id" to "",
-                    "source_name" to metadata.dataOrigin.packageName,
-                )
-            )
-
-            is BasalMetabolicRateRecord -> return listOf(
-                mapOf<String, Any>(
-                    "value" to record.basalMetabolicRate.inKilocaloriesPerDay,
-                    "date_from" to record.time.toEpochMilli(),
-                    "date_to" to record.time.toEpochMilli(),
-                    "source_id" to "",
-                    "source_name" to metadata.dataOrigin.packageName,
-                )
-            )
-
-            is FloorsClimbedRecord -> return listOf(
-                mapOf<String, Any>(
-                    "value" to record.floors,
-                    "date_from" to record.startTime.toEpochMilli(),
-                    "date_to" to record.endTime.toEpochMilli(),
-                    "source_id" to "",
-                    "source_name" to metadata.dataOrigin.packageName,
-                )
-            )
-
-            is RespiratoryRateRecord -> return listOf(
-                mapOf<String, Any>(
-                    "value" to record.rate,
-                    "date_from" to record.time.toEpochMilli(),
-                    "date_to" to record.time.toEpochMilli(),
-                    "source_id" to "",
-                    "source_name" to metadata.dataOrigin.packageName,
-                )
-            )
-
-            is NutritionRecord -> return listOf(
-                mapOf<String, Any>(
-                    "calories" to record.energy!!.inKilocalories,
-                    "protein" to record.protein!!.inGrams,
-                    "carbs" to record.totalCarbohydrate!!.inGrams,
-                    "fat" to record.totalFat!!.inGrams,
-                    "name" to record.name!!,
-                    "mealType" to (MapTypeToMealTypeHC[record.mealType] ?: MEAL_TYPE_UNKNOWN),
-                    "date_from" to record.startTime.toEpochMilli(),
-                    "date_to" to record.endTime.toEpochMilli(),
-                    "source_id" to "",
-                    "source_name" to metadata.dataOrigin.packageName,
-=======
 
         fun convertRecordStage(
                         stage: SleepSessionRecord.Stage,
@@ -3413,201 +2825,8 @@
                                                 "source_id" to "",
                                                 "source_name" to sourceName,
                                 ),
->>>>>>> 58687eb9
                 )
         }
-<<<<<<< HEAD
-    }
-
-    //TODO rewrite sleep to fit new update better --> compare with Apple and see if we should not adopt a single type with attached stages approach
-    fun writeHCData(call: MethodCall, result: Result) {
-        val type = call.argument<String>("dataTypeKey")!!
-        val startTime = call.argument<Long>("startTime")!!
-        val endTime = call.argument<Long>("endTime")!!
-        val value = call.argument<Double>("value")!!
-        val record = when (type) {
-            BODY_FAT_PERCENTAGE -> BodyFatRecord(
-                time = Instant.ofEpochMilli(startTime),
-                percentage = Percentage(value),
-                zoneOffset = null,
-            )
-
-            HEIGHT -> HeightRecord(
-                time = Instant.ofEpochMilli(startTime),
-                height = Length.meters(value),
-                zoneOffset = null,
-            )
-
-            WEIGHT -> WeightRecord(
-                time = Instant.ofEpochMilli(startTime),
-                weight = Mass.kilograms(value),
-                zoneOffset = null,
-            )
-
-            STEPS -> StepsRecord(
-                startTime = Instant.ofEpochMilli(startTime),
-                endTime = Instant.ofEpochMilli(endTime),
-                count = value.toLong(),
-                startZoneOffset = null,
-                endZoneOffset = null,
-            )
-
-            ACTIVE_ENERGY_BURNED -> ActiveCaloriesBurnedRecord(
-                startTime = Instant.ofEpochMilli(startTime),
-                endTime = Instant.ofEpochMilli(endTime),
-                energy = Energy.kilocalories(value),
-                startZoneOffset = null,
-                endZoneOffset = null,
-            )
-
-            HEART_RATE -> HeartRateRecord(
-                startTime = Instant.ofEpochMilli(startTime),
-                endTime = Instant.ofEpochMilli(endTime),
-                samples = listOf<HeartRateRecord.Sample>(
-                    HeartRateRecord.Sample(
-                        time = Instant.ofEpochMilli(startTime),
-                        beatsPerMinute = value.toLong(),
-                    ),
-                ),
-                startZoneOffset = null,
-                endZoneOffset = null,
-            )
-
-            BODY_TEMPERATURE -> BodyTemperatureRecord(
-                time = Instant.ofEpochMilli(startTime),
-                temperature = Temperature.celsius(value),
-                zoneOffset = null,
-            )
-
-            BODY_WATER_MASS -> BodyWaterMassRecord(
-                time = Instant.ofEpochMilli(startTime),
-                mass = Mass.kilograms(value),
-                zoneOffset = null,
-            )
-
-            BLOOD_OXYGEN -> OxygenSaturationRecord(
-                time = Instant.ofEpochMilli(startTime),
-                percentage = Percentage(value),
-                zoneOffset = null,
-            )
-
-            BLOOD_GLUCOSE -> BloodGlucoseRecord(
-                time = Instant.ofEpochMilli(startTime),
-                level = BloodGlucose.milligramsPerDeciliter(value),
-                zoneOffset = null,
-            )
-
-            DISTANCE_DELTA -> DistanceRecord(
-                startTime = Instant.ofEpochMilli(startTime),
-                endTime = Instant.ofEpochMilli(endTime),
-                distance = Length.meters(value),
-                startZoneOffset = null,
-                endZoneOffset = null,
-            )
-
-            WATER -> HydrationRecord(
-                startTime = Instant.ofEpochMilli(startTime),
-                endTime = Instant.ofEpochMilli(endTime),
-                volume = Volume.liters(value),
-                startZoneOffset = null,
-                endZoneOffset = null,
-            )
-            SLEEP_ASLEEP -> SleepSessionRecord(
-                startTime = Instant.ofEpochMilli(startTime),
-                endTime = Instant.ofEpochMilli(endTime),
-                startZoneOffset = null,
-                endZoneOffset = null,
-                stages = listOf(SleepSessionRecord.Stage(Instant.ofEpochMilli(startTime), Instant.ofEpochMilli(endTime), SleepSessionRecord.STAGE_TYPE_SLEEPING)),
-            )
-            SLEEP_LIGHT -> SleepSessionRecord(
-                startTime = Instant.ofEpochMilli(startTime),
-                endTime = Instant.ofEpochMilli(endTime),
-                startZoneOffset = null,
-                endZoneOffset = null,
-                stages = listOf(SleepSessionRecord.Stage(Instant.ofEpochMilli(startTime), Instant.ofEpochMilli(endTime), SleepSessionRecord.STAGE_TYPE_LIGHT)),
-            )
-            SLEEP_DEEP -> SleepSessionRecord(
-                startTime = Instant.ofEpochMilli(startTime),
-                endTime = Instant.ofEpochMilli(endTime),
-                startZoneOffset = null,
-                endZoneOffset = null,
-                stages = listOf(SleepSessionRecord.Stage(Instant.ofEpochMilli(startTime), Instant.ofEpochMilli(endTime), SleepSessionRecord.STAGE_TYPE_DEEP)),
-            )
-            SLEEP_REM -> SleepSessionRecord(
-                startTime = Instant.ofEpochMilli(startTime),
-                endTime = Instant.ofEpochMilli(endTime),
-                startZoneOffset = null,
-                endZoneOffset = null,
-                stages = listOf(SleepSessionRecord.Stage(Instant.ofEpochMilli(startTime), Instant.ofEpochMilli(endTime), SleepSessionRecord.STAGE_TYPE_REM)),
-            )
-            SLEEP_OUT_OF_BED -> SleepSessionRecord(
-                startTime = Instant.ofEpochMilli(startTime),
-                endTime = Instant.ofEpochMilli(endTime),
-                startZoneOffset = null,
-                endZoneOffset = null,
-                stages = listOf(SleepSessionRecord.Stage(Instant.ofEpochMilli(startTime), Instant.ofEpochMilli(endTime), SleepSessionRecord.STAGE_TYPE_OUT_OF_BED)),
-            )
-            SLEEP_AWAKE -> SleepSessionRecord(
-                startTime = Instant.ofEpochMilli(startTime),
-                endTime = Instant.ofEpochMilli(endTime),
-                startZoneOffset = null,
-                endZoneOffset = null,
-                stages = listOf(SleepSessionRecord.Stage(Instant.ofEpochMilli(startTime), Instant.ofEpochMilli(endTime), SleepSessionRecord.STAGE_TYPE_AWAKE)),
-            )
-            SLEEP_SESSION -> SleepSessionRecord(
-                startTime = Instant.ofEpochMilli(startTime),
-                endTime = Instant.ofEpochMilli(endTime),
-                startZoneOffset = null,
-                endZoneOffset = null,
-            )
-
-            RESTING_HEART_RATE -> RestingHeartRateRecord(
-                time = Instant.ofEpochMilli(startTime),
-                beatsPerMinute = value.toLong(),
-                zoneOffset = null,
-            )
-
-            BASAL_ENERGY_BURNED -> BasalMetabolicRateRecord(
-                time = Instant.ofEpochMilli(startTime),
-                basalMetabolicRate = Power.kilocaloriesPerDay(value),
-                zoneOffset = null,
-            )
-
-            FLIGHTS_CLIMBED -> FloorsClimbedRecord(
-                startTime = Instant.ofEpochMilli(startTime),
-                endTime = Instant.ofEpochMilli(endTime),
-                floors = value,
-                startZoneOffset = null,
-                endZoneOffset = null,
-            )
-
-            RESPIRATORY_RATE -> RespiratoryRateRecord(
-                time = Instant.ofEpochMilli(startTime),
-                rate = value,
-                zoneOffset = null,
-            )
-            // AGGREGATE_STEP_COUNT -> StepsRecord()
-            TOTAL_CALORIES_BURNED -> TotalCaloriesBurnedRecord(
-                startTime = Instant.ofEpochMilli(startTime),
-                endTime = Instant.ofEpochMilli(endTime),
-                energy = Energy.kilocalories(value),
-                startZoneOffset = null,
-                endZoneOffset = null,
-            )
-            BLOOD_PRESSURE_SYSTOLIC -> throw IllegalArgumentException("You must use the [writeBloodPressure] API ")
-            BLOOD_PRESSURE_DIASTOLIC -> throw IllegalArgumentException("You must use the [writeBloodPressure] API ")
-            WORKOUT -> throw IllegalArgumentException("You must use the [writeWorkoutData] API ")
-            NUTRITION -> throw IllegalArgumentException("You must use the [writeMeal] API ")
-            else -> throw IllegalArgumentException("The type $type was not supported by the Health plugin or you must use another API ")
-        }
-        scope.launch {
-            try {
-                healthConnectClient.insertRecords(listOf(record))
-                result.success(true)
-            } catch (e: Exception) {
-                result.success(false)
-            }
-=======
 
         fun getAggregateHCData(call: MethodCall, result: Result) {
                 val dataType = call.argument<String>("dataTypeKey")!!
@@ -3672,7 +2891,6 @@
                         }
                         Handler(context!!.mainLooper).run { result.success(healthConnectData) }
                 }
->>>>>>> 58687eb9
         }
 
         // TODO: Find alternative to SOURCE_ID or make it nullable?
@@ -4678,127 +3896,6 @@
                         }
                 }
         }
-<<<<<<< HEAD
-    }
-
-    val MapSleepStageToType = hashMapOf<Int, String>(
-        1 to SLEEP_AWAKE,
-        2 to SLEEP_ASLEEP,
-        3 to SLEEP_OUT_OF_BED,
-        4 to SLEEP_LIGHT,
-        5 to SLEEP_DEEP,
-        6 to SLEEP_REM,
-    )
-
-    private val MapMealTypeToTypeHC = hashMapOf<String, Int>(
-        BREAKFAST to MEAL_TYPE_BREAKFAST,
-        LUNCH to MEAL_TYPE_LUNCH,
-        DINNER to MEAL_TYPE_DINNER,
-        SNACK to MEAL_TYPE_SNACK,
-        MEAL_UNKNOWN to MEAL_TYPE_UNKNOWN,
-    )
-
-    private val MapTypeToMealTypeHC = hashMapOf<Int, String>(
-        MEAL_TYPE_BREAKFAST to BREAKFAST,
-        MEAL_TYPE_LUNCH to LUNCH,
-        MEAL_TYPE_DINNER to DINNER,
-        MEAL_TYPE_SNACK to SNACK,
-        MEAL_TYPE_UNKNOWN to MEAL_UNKNOWN,
-    )
-
-    private val MapMealTypeToType = hashMapOf<String, Int>(
-        BREAKFAST to Field.MEAL_TYPE_BREAKFAST,
-        LUNCH to Field.MEAL_TYPE_LUNCH,
-        DINNER to Field.MEAL_TYPE_DINNER,
-        SNACK to Field.MEAL_TYPE_SNACK,
-        MEAL_UNKNOWN to Field.MEAL_TYPE_UNKNOWN,
-    )
-
-    val MapToHCType = hashMapOf(
-        BODY_FAT_PERCENTAGE to BodyFatRecord::class,
-        HEIGHT to HeightRecord::class,
-        WEIGHT to WeightRecord::class,
-        STEPS to StepsRecord::class,
-        AGGREGATE_STEP_COUNT to StepsRecord::class,
-        ACTIVE_ENERGY_BURNED to ActiveCaloriesBurnedRecord::class,
-        HEART_RATE to HeartRateRecord::class,
-        BODY_TEMPERATURE to BodyTemperatureRecord::class,
-        BODY_WATER_MASS to BodyWaterMassRecord::class,
-        BLOOD_PRESSURE_SYSTOLIC to BloodPressureRecord::class,
-        BLOOD_PRESSURE_DIASTOLIC to BloodPressureRecord::class,
-        BLOOD_OXYGEN to OxygenSaturationRecord::class,
-        BLOOD_GLUCOSE to BloodGlucoseRecord::class,
-        DISTANCE_DELTA to DistanceRecord::class,
-        WATER to HydrationRecord::class,
-        SLEEP_ASLEEP to SleepSessionRecord::class,
-        SLEEP_AWAKE to SleepSessionRecord::class,
-        SLEEP_LIGHT to SleepSessionRecord::class,
-        SLEEP_DEEP to SleepSessionRecord::class,
-        SLEEP_REM to SleepSessionRecord::class,
-        SLEEP_OUT_OF_BED to SleepSessionRecord::class,
-        SLEEP_SESSION to SleepSessionRecord::class,
-        WORKOUT to ExerciseSessionRecord::class,
-        NUTRITION to NutritionRecord::class,
-        RESTING_HEART_RATE to RestingHeartRateRecord::class,
-        BASAL_ENERGY_BURNED to BasalMetabolicRateRecord::class,
-        FLIGHTS_CLIMBED to FloorsClimbedRecord::class,
-        RESPIRATORY_RATE to RespiratoryRateRecord::class,
-        TOTAL_CALORIES_BURNED to TotalCaloriesBurnedRecord::class
-        // MOVE_MINUTES to TODO: Find alternative?
-        // TODO: Implement remaining types
-        // "ActiveCaloriesBurned" to ActiveCaloriesBurnedRecord::class,
-        // "BasalBodyTemperature" to BasalBodyTemperatureRecord::class,
-        // "BasalMetabolicRate" to BasalMetabolicRateRecord::class,
-        // "BloodGlucose" to BloodGlucoseRecord::class,
-        // "BloodPressure" to BloodPressureRecord::class,
-        // "BodyFat" to BodyFatRecord::class,
-        // "BodyTemperature" to BodyTemperatureRecord::class,
-        // "BoneMass" to BoneMassRecord::class,
-        // "CervicalMucus" to CervicalMucusRecord::class,
-        // "CyclingPedalingCadence" to CyclingPedalingCadenceRecord::class,
-        // "Distance" to DistanceRecord::class,
-        // "ElevationGained" to ElevationGainedRecord::class,
-        // "ExerciseSession" to ExerciseSessionRecord::class,
-        // "FloorsClimbed" to FloorsClimbedRecord::class,
-        // "HeartRate" to HeartRateRecord::class,
-        // "Height" to HeightRecord::class,
-        // "Hydration" to HydrationRecord::class,
-        // "LeanBodyMass" to LeanBodyMassRecord::class,
-        // "MenstruationFlow" to MenstruationFlowRecord::class,
-        // "MenstruationPeriod" to MenstruationPeriodRecord::class,
-        // "Nutrition" to NutritionRecord::class,
-        // "OvulationTest" to OvulationTestRecord::class,
-        // "OxygenSaturation" to OxygenSaturationRecord::class,
-        // "Power" to PowerRecord::class,
-        // "RespiratoryRate" to RespiratoryRateRecord::class,
-        // "RestingHeartRate" to RestingHeartRateRecord::class,
-        // "SexualActivity" to SexualActivityRecord::class,
-        // "SleepSession" to SleepSessionRecord::class,
-        // "SleepStage" to SleepStageRecord::class,
-        // "Speed" to SpeedRecord::class,
-        // "StepsCadence" to StepsCadenceRecord::class,
-        // "Steps" to StepsRecord::class,
-        // "TotalCaloriesBurned" to TotalCaloriesBurnedRecord::class,
-        // "Vo2Max" to Vo2MaxRecord::class,
-        // "Weight" to WeightRecord::class,
-        // "WheelchairPushes" to WheelchairPushesRecord::class,
-    )
-
-    val MapToHCAggregateMetric = hashMapOf(
-        HEIGHT to HeightRecord.HEIGHT_AVG,
-        WEIGHT to WeightRecord.WEIGHT_AVG,
-        STEPS to StepsRecord.COUNT_TOTAL,
-        AGGREGATE_STEP_COUNT to StepsRecord.COUNT_TOTAL,
-        ACTIVE_ENERGY_BURNED to ActiveCaloriesBurnedRecord.ACTIVE_CALORIES_TOTAL,
-        HEART_RATE to HeartRateRecord.MEASUREMENTS_COUNT,
-        DISTANCE_DELTA to DistanceRecord.DISTANCE_TOTAL,
-        WATER to HydrationRecord.VOLUME_TOTAL,
-        SLEEP_ASLEEP to SleepSessionRecord.SLEEP_DURATION_TOTAL,
-        SLEEP_AWAKE to SleepSessionRecord.SLEEP_DURATION_TOTAL,
-        SLEEP_IN_BED to SleepSessionRecord.SLEEP_DURATION_TOTAL,
-        TOTAL_CALORIES_BURNED to TotalCaloriesBurnedRecord.ENERGY_TOTAL
-    )
-=======
 
         val MapSleepStageToType =
                         hashMapOf<Int, String>(
@@ -4930,5 +4027,4 @@
                                         TOTAL_CALORIES_BURNED to
                                                         TotalCaloriesBurnedRecord.ENERGY_TOTAL
                         )
->>>>>>> 58687eb9
 }