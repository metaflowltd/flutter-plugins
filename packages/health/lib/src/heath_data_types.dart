--- conflicted
+++ resolved
@@ -56,14 +56,11 @@
   HEADACHE_SEVERE,
   HEADACHE_UNSPECIFIED,
   NUTRITION,
-<<<<<<< HEAD
-  MENSTRUATION_FLOW,
-=======
   // HealthKit Characteristics
   GENDER,
   BIRTH_DATE,
   BLOOD_TYPE,
->>>>>>> 988627ff
+  MENSTRUATION_FLOW,
 
   // Heart Rate events (specific to Apple Watch)
   HIGH_HEART_RATE_EVENT,
@@ -138,13 +135,10 @@
   HealthDataType.HEADACHE_UNSPECIFIED,
   HealthDataType.ELECTROCARDIOGRAM,
   HealthDataType.NUTRITION,
-<<<<<<< HEAD
-  HealthDataType.MENSTRUATION_FLOW,
-=======
   HealthDataType.GENDER,
   HealthDataType.BIRTH_DATE,
   HealthDataType.BLOOD_TYPE,
->>>>>>> 988627ff
+  HealthDataType.MENSTRUATION_FLOW,
 ];
 
 /// List of data types available on Android
