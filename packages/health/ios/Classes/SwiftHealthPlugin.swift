--- conflicted
+++ resolved
@@ -280,11 +280,7 @@
                 let carbsType = dataTypeLookUp(key: DIETARY_CARBS_CONSUMED)
                 let proteinType = dataTypeLookUp(key: DIETARY_PROTEIN_CONSUMED)
                 let fatType = dataTypeLookUp(key: DIETARY_FATS_CONSUMED)
-<<<<<<< HEAD
-=======
                 let caffeineType = dataTypeLookUp(key: DIETARY_CAFFEINE)
->>>>>>> 19cc1833
-
                 typesToWrite.insert(caloriesType);
                 typesToWrite.insert(carbsType);
                 typesToWrite.insert(proteinType);
@@ -487,14 +483,11 @@
             nutrition.insert(fatSample)
         }
 
-<<<<<<< HEAD
-=======
         if(caffeine > 0) {
             let caffeineSample = HKQuantitySample(type: HKSampleType.quantityType(forIdentifier: .dietaryCaffeine)!, quantity: HKQuantity(unit: HKUnit.gram(), doubleValue: caffeine), start: dateFrom, end: dateTo, metadata: metadata)
             nutrition.insert(caffeineSample)
         }
         
->>>>>>> 19cc1833
         if #available(iOS 15.0, *){
             let meal = HKCorrelation.init(type: HKCorrelationType.init(HKCorrelationTypeIdentifier.food), start: dateFrom, end: dateTo, objects: nutrition, metadata: metadata)
 
