--- conflicted
+++ resolved
@@ -72,14 +72,11 @@
     let HEADACHE_SEVERE = "HEADACHE_SEVERE"
     let ELECTROCARDIOGRAM = "ELECTROCARDIOGRAM"
     let NUTRITION = "NUTRITION"
-<<<<<<< HEAD
-    let MENSTRUATION_FLOW = "MENSTRUATION_FLOW"
-
-=======
     let BIRTH_DATE = "BIRTH_DATE"
     let GENDER = "GENDER"
     let BLOOD_TYPE = "BLOOD_TYPE"
->>>>>>> 988627ff
+    let MENSTRUATION_FLOW = "MENSTRUATION_FLOW"
+
 
     // Health Unit types
     // MOLE_UNIT_WITH_MOLAR_MASS, // requires molar mass input - not supported yet
