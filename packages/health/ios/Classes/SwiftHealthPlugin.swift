import Flutter
import HealthKit
import UIKit

public class SwiftHealthPlugin: NSObject, FlutterPlugin {

    let healthStore = HKHealthStore()
    var healthDataTypes = [HKSampleType]()
    var healthDataQuantityTypes = [HKQuantityType]()
    var heartRateEventTypes = Set<HKSampleType>()
    var headacheType = Set<HKSampleType>()
    var allDataTypes = Set<HKSampleType>()
    var dataTypesDict: [String: HKSampleType] = [:]
    var dataQuantityTypesDict: [String: HKQuantityType] = [:]
    var unitDict: [String: HKUnit] = [:]
    var workoutActivityTypeMap: [String: HKWorkoutActivityType] = [:]

    // Health Data Type Keys
    let ACTIVE_ENERGY_BURNED = "ACTIVE_ENERGY_BURNED"
    let AUDIOGRAM = "AUDIOGRAM"
    let BASAL_ENERGY_BURNED = "BASAL_ENERGY_BURNED"
    let BLOOD_GLUCOSE = "BLOOD_GLUCOSE"
    let BLOOD_OXYGEN = "BLOOD_OXYGEN"
    let BLOOD_PRESSURE_DIASTOLIC = "BLOOD_PRESSURE_DIASTOLIC"
    let BLOOD_PRESSURE_SYSTOLIC = "BLOOD_PRESSURE_SYSTOLIC"
    let BODY_FAT_PERCENTAGE = "BODY_FAT_PERCENTAGE"
    let BODY_MASS_INDEX = "BODY_MASS_INDEX"
    let BODY_TEMPERATURE = "BODY_TEMPERATURE"
    let DIETARY_CARBS_CONSUMED = "DIETARY_CARBS_CONSUMED"
    let DIETARY_ENERGY_CONSUMED = "DIETARY_ENERGY_CONSUMED"
    let DIETARY_FATS_CONSUMED = "DIETARY_FATS_CONSUMED"
    let DIETARY_PROTEIN_CONSUMED = "DIETARY_PROTEIN_CONSUMED"
    let DIETARY_CAFFEINE = "DIETARY_CAFFEINE"
    let ELECTRODERMAL_ACTIVITY = "ELECTRODERMAL_ACTIVITY"
    let FORCED_EXPIRATORY_VOLUME = "FORCED_EXPIRATORY_VOLUME"
    let HEART_RATE = "HEART_RATE"
    let HEART_RATE_VARIABILITY_SDNN = "HEART_RATE_VARIABILITY_SDNN"
    let HEIGHT = "HEIGHT"
    let HIGH_HEART_RATE_EVENT = "HIGH_HEART_RATE_EVENT"
    let IRREGULAR_HEART_RATE_EVENT = "IRREGULAR_HEART_RATE_EVENT"
    let LOW_HEART_RATE_EVENT = "LOW_HEART_RATE_EVENT"
    let RESTING_HEART_RATE = "RESTING_HEART_RATE"
    let RESPIRATORY_RATE = "RESPIRATORY_RATE"
    let PERIPHERAL_PERFUSION_INDEX = "PERIPHERAL_PERFUSION_INDEX"
    let STEPS = "STEPS"
    let WAIST_CIRCUMFERENCE = "WAIST_CIRCUMFERENCE"
    let WALKING_HEART_RATE = "WALKING_HEART_RATE"
    let WEIGHT = "WEIGHT"
    let DISTANCE_WALKING_RUNNING = "DISTANCE_WALKING_RUNNING"
    let DISTANCE_SWIMMING = "DISTANCE_SWIMMING"
    let DISTANCE_CYCLING = "DISTANCE_CYCLING"
    let FLIGHTS_CLIMBED = "FLIGHTS_CLIMBED"
    let WATER = "WATER"
    let MINDFULNESS = "MINDFULNESS"
    let SLEEP_IN_BED = "SLEEP_IN_BED"
    let SLEEP_ASLEEP = "SLEEP_ASLEEP"
    let SLEEP_ASLEEP_CORE = "SLEEP_ASLEEP_CORE"
    let SLEEP_ASLEEP_DEEP = "SLEEP_ASLEEP_DEEP"
    let SLEEP_ASLEEP_REM = "SLEEP_ASLEEP_REM"
    let SLEEP_AWAKE = "SLEEP_AWAKE"
    let SLEEP_DEEP = "SLEEP_DEEP"
    let SLEEP_REM = "SLEEP_REM"

    let EXERCISE_TIME = "EXERCISE_TIME"
    let WORKOUT = "WORKOUT"
    let HEADACHE_UNSPECIFIED = "HEADACHE_UNSPECIFIED"
    let HEADACHE_NOT_PRESENT = "HEADACHE_NOT_PRESENT"
    let HEADACHE_MILD = "HEADACHE_MILD"
    let HEADACHE_MODERATE = "HEADACHE_MODERATE"
    let HEADACHE_SEVERE = "HEADACHE_SEVERE"
    let ELECTROCARDIOGRAM = "ELECTROCARDIOGRAM"
    let NUTRITION = "NUTRITION"
    let STAND_TIME = "STAND_TIME"

    // Health Unit types
    // MOLE_UNIT_WITH_MOLAR_MASS, // requires molar mass input - not supported yet
    // MOLE_UNIT_WITH_PREFIX_MOLAR_MASS, // requires molar mass & prefix input - not supported yet
    let GRAM = "GRAM"
    let KILOGRAM = "KILOGRAM"
    let OUNCE = "OUNCE"
    let POUND = "POUND"
    let STONE = "STONE"
    let METER = "METER"
    let INCH = "INCH"
    let FOOT = "FOOT"
    let YARD = "YARD"
    let MILE = "MILE"
    let LITER = "LITER"
    let MILLILITER = "MILLILITER"
    let FLUID_OUNCE_US = "FLUID_OUNCE_US"
    let FLUID_OUNCE_IMPERIAL = "FLUID_OUNCE_IMPERIAL"
    let CUP_US = "CUP_US"
    let CUP_IMPERIAL = "CUP_IMPERIAL"
    let PINT_US = "PINT_US"
    let PINT_IMPERIAL = "PINT_IMPERIAL"
    let PASCAL = "PASCAL"
    let MILLIMETER_OF_MERCURY = "MILLIMETER_OF_MERCURY"
    let INCHES_OF_MERCURY = "INCHES_OF_MERCURY"
    let CENTIMETER_OF_WATER = "CENTIMETER_OF_WATER"
    let ATMOSPHERE = "ATMOSPHERE"
    let DECIBEL_A_WEIGHTED_SOUND_PRESSURE_LEVEL = "DECIBEL_A_WEIGHTED_SOUND_PRESSURE_LEVEL"
    let SECOND = "SECOND"
    let MILLISECOND = "MILLISECOND"
    let MINUTE = "MINUTE"
    let HOUR = "HOUR"
    let DAY = "DAY"
    let JOULE = "JOULE"
    let KILOCALORIE = "KILOCALORIE"
    let LARGE_CALORIE = "LARGE_CALORIE"
    let SMALL_CALORIE = "SMALL_CALORIE"
    let DEGREE_CELSIUS = "DEGREE_CELSIUS"
    let DEGREE_FAHRENHEIT = "DEGREE_FAHRENHEIT"
    let KELVIN = "KELVIN"
    let DECIBEL_HEARING_LEVEL = "DECIBEL_HEARING_LEVEL"
    let HERTZ = "HERTZ"
    let SIEMEN = "SIEMEN"
    let VOLT = "VOLT"
    let INTERNATIONAL_UNIT = "INTERNATIONAL_UNIT"
    let COUNT = "COUNT"
    let PERCENT = "PERCENT"
    let BEATS_PER_MINUTE = "BEATS_PER_MINUTE"
    let RESPIRATIONS_PER_MINUTE = "RESPIRATIONS_PER_MINUTE"
    let MILLIGRAM_PER_DECILITER = "MILLIGRAM_PER_DECILITER"
    let UNKNOWN_UNIT = "UNKNOWN_UNIT"
    let NO_UNIT = "NO_UNIT"

    struct PluginError: Error {
        let message: String
    }

    public static func register(with registrar: FlutterPluginRegistrar) {
        let channel = FlutterMethodChannel(
            name: "flutter_health", binaryMessenger: registrar.messenger())
        let instance = SwiftHealthPlugin()
        registrar.addMethodCallDelegate(instance, channel: channel)
    }

    public func handle(_ call: FlutterMethodCall, result: @escaping FlutterResult) {
        // Set up all data types
        initializeTypes()

        /// Handle checkIfHealthDataAvailable
        if call.method.elementsEqual("checkIfHealthDataAvailable") {
            checkIfHealthDataAvailable(call: call, result: result)
        }/// Handle requestAuthorization
        else if call.method.elementsEqual("requestAuthorization") {
            try! requestAuthorization(call: call, result: result)
        }

        /// Handle getData
        else if call.method.elementsEqual("getData") {
            getData(call: call, result: result)
        }

        /// Handle getIntervalData
        else if (call.method.elementsEqual("getIntervalData")){
            getIntervalData(call: call, result: result)
        }

        /// Handle getTotalStepsInInterval
        else if call.method.elementsEqual("getTotalStepsInInterval") {
            getTotalStepsInInterval(call: call, result: result)
        }

        /// Handle writeData
        else if call.method.elementsEqual("writeData") {
            try! writeData(call: call, result: result)
        }

        /// Handle writeAudiogram
        else if call.method.elementsEqual("writeAudiogram") {
            try! writeAudiogram(call: call, result: result)
        }

        /// Handle writeBloodPressure
        else if call.method.elementsEqual("writeBloodPressure") {
            try! writeBloodPressure(call: call, result: result)
        }

        /// Handle writeMeal
        else if (call.method.elementsEqual("writeMeal")){
            try! writeMeal(call: call, result: result)
        }

        /// Handle writeWorkoutData
        else if call.method.elementsEqual("writeWorkoutData") {
            try! writeWorkoutData(call: call, result: result)
        }

        /// Handle hasPermission
        else if call.method.elementsEqual("hasPermissions") {
            try! hasPermissions(call: call, result: result)
        }

        /// Handle delete data
        else if call.method.elementsEqual("delete") {
            try! delete(call: call, result: result)
        }

        /// Disconnect
        else if (call.method.elementsEqual("disconnect")){
            // Do nothing.
            result(true)
        }

    }

    func checkIfHealthDataAvailable(call: FlutterMethodCall, result: @escaping FlutterResult) {
        result(HKHealthStore.isHealthDataAvailable())
    }

    func hasPermissions(call: FlutterMethodCall, result: @escaping FlutterResult) throws {
        let arguments = call.arguments as? NSDictionary
        guard var types = arguments?["types"] as? [String],
              var permissions = arguments?["permissions"] as? [Int],
              types.count == permissions.count
        else {
            throw PluginError(message: "Invalid Arguments!")
        }

        if let nutritionIndex = types.firstIndex(of: NUTRITION) {
            types.remove(at: nutritionIndex)
            let nutritionPermission = permissions[nutritionIndex]
            permissions.remove(at: nutritionIndex)

            types.append(DIETARY_ENERGY_CONSUMED)
            permissions.append(nutritionPermission)
            types.append(DIETARY_CARBS_CONSUMED)
            permissions.append(nutritionPermission)
            types.append(DIETARY_PROTEIN_CONSUMED)
            permissions.append(nutritionPermission)
            types.append(DIETARY_FATS_CONSUMED)
            permissions.append(nutritionPermission)
            types.append(DIETARY_CAFFEINE)
            permissions.append(nutritionPermission)
        }

        for (index, type) in types.enumerated() {
            let sampleType = dataTypeLookUp(key: type)
            let success = hasPermission(type: sampleType, access: permissions[index])
            if success == nil || success == false {
                result(success)
                return
            }
        }

        result(true)
    }

    func hasPermission(type: HKSampleType, access: Int) -> Bool? {

        if #available(iOS 13.0, *) {
            let status = healthStore.authorizationStatus(for: type)
            switch access {
            case 0:  // READ
                return nil
            case 1:  // WRITE
                return (status == HKAuthorizationStatus.sharingAuthorized)
            default:  // READ_WRITE
                return nil
            }
        } else {
            return nil
        }
    }

    func requestAuthorization(call: FlutterMethodCall, result: @escaping FlutterResult) throws {
        guard let arguments = call.arguments as? NSDictionary,
              let types = arguments["types"] as? [String],
              let permissions = arguments["permissions"] as? [Int],
              permissions.count == types.count
        else {
            throw PluginError(message: "Invalid Arguments!")
        }

        var typesToRead = Set<HKSampleType>()
        var typesToWrite = Set<HKSampleType>()
        for (index, key) in types.enumerated() {
            if (key == NUTRITION) {
                let caloriesType = dataTypeLookUp(key: DIETARY_ENERGY_CONSUMED)
                let carbsType = dataTypeLookUp(key: DIETARY_CARBS_CONSUMED)
                let proteinType = dataTypeLookUp(key: DIETARY_PROTEIN_CONSUMED)
                let fatType = dataTypeLookUp(key: DIETARY_FATS_CONSUMED)
                let caffeineType = dataTypeLookUp(key: DIETARY_CAFFEINE)
                typesToWrite.insert(caloriesType);
                typesToWrite.insert(carbsType);
                typesToWrite.insert(proteinType);
                typesToWrite.insert(fatType);
                typesToWrite.insert(caffeineType);
            } else {
                let dataType = dataTypeLookUp(key: key)
                let access = permissions[index]
                switch access {
                case 0:
                    typesToRead.insert(dataType)
                case 1:
                    typesToWrite.insert(dataType)
                default:
                    typesToRead.insert(dataType)
                    typesToWrite.insert(dataType)
                }
            }
        }

        if #available(iOS 13.0, *) {
            healthStore.requestAuthorization(toShare: typesToWrite, read: typesToRead) {
                (success, error) in
                DispatchQueue.main.async {
                    result(success)
                }
            }
        } else {
            result(false)  // Handle the error here.
        }
    }

    func writeData(call: FlutterMethodCall, result: @escaping FlutterResult) throws {
        guard let arguments = call.arguments as? NSDictionary,
              let value = (arguments["value"] as? Double),
              let type = (arguments["dataTypeKey"] as? String),
              let unit = (arguments["dataUnitKey"] as? String),
              let startTime = (arguments["startTime"] as? NSNumber),
              let endTime = (arguments["endTime"] as? NSNumber)
        else {
            throw PluginError(message: "Invalid Arguments")
        }

        let dateFrom = Date(timeIntervalSince1970: startTime.doubleValue / 1000)
        let dateTo = Date(timeIntervalSince1970: endTime.doubleValue / 1000)

        let sample: HKObject

        if dataTypeLookUp(key: type).isKind(of: HKCategoryType.self) {
            sample = HKCategorySample(
                type: dataTypeLookUp(key: type) as! HKCategoryType, value: Int(value), start: dateFrom,
                end: dateTo)
        } else {
            let quantity = HKQuantity(unit: unitDict[unit]!, doubleValue: value)
            sample = HKQuantitySample(
                type: dataTypeLookUp(key: type) as! HKQuantityType, quantity: quantity, start: dateFrom,
                end: dateTo)
        }

        HKHealthStore().save(
            sample,
            withCompletion: { (success, error) in
                if let err = error {
                    print("Error Saving \(type) Sample: \(err.localizedDescription)")
                }
                DispatchQueue.main.async {
                    result(success)
                }
            })
    }

    func writeAudiogram(call: FlutterMethodCall, result: @escaping FlutterResult) throws {
        guard let arguments = call.arguments as? NSDictionary,
              let frequencies = (arguments["frequencies"] as? [Double]),
              let leftEarSensitivities = (arguments["leftEarSensitivities"] as? [Double]),
              let rightEarSensitivities = (arguments["rightEarSensitivities"] as? [Double]),
              let startTime = (arguments["startTime"] as? NSNumber),
              let endTime = (arguments["endTime"] as? NSNumber)
        else {
            throw PluginError(message: "Invalid Arguments")
        }

        let dateFrom = Date(timeIntervalSince1970: startTime.doubleValue / 1000)
        let dateTo = Date(timeIntervalSince1970: endTime.doubleValue / 1000)

        var sensitivityPoints = [HKAudiogramSensitivityPoint]()

        for index in 0...frequencies.count - 1 {
            let frequency = HKQuantity(unit: HKUnit.hertz(), doubleValue: frequencies[index])
            let dbUnit = HKUnit.decibelHearingLevel()
            let left = HKQuantity(unit: dbUnit, doubleValue: leftEarSensitivities[index])
            let right = HKQuantity(unit: dbUnit, doubleValue: rightEarSensitivities[index])
            let sensitivityPoint = try HKAudiogramSensitivityPoint(
                frequency: frequency, leftEarSensitivity: left, rightEarSensitivity: right)
            sensitivityPoints.append(sensitivityPoint)
        }

        let audiogram: HKAudiogramSample
        let metadataReceived = (arguments["metadata"] as? [String: Any]?)

        if (metadataReceived) != nil {
            guard let deviceName = metadataReceived?!["HKDeviceName"] as? String else { return }
            guard let externalUUID = metadataReceived?!["HKExternalUUID"] as? String else { return }

            audiogram = HKAudiogramSample(
                sensitivityPoints: sensitivityPoints, start: dateFrom, end: dateTo,
                metadata: [HKMetadataKeyDeviceName: deviceName, HKMetadataKeyExternalUUID: externalUUID])

        } else {
            audiogram = HKAudiogramSample(
                sensitivityPoints: sensitivityPoints, start: dateFrom, end: dateTo, metadata: nil)
        }

        HKHealthStore().save(
            audiogram,
            withCompletion: { (success, error) in
                if let err = error {
                    print("Error Saving Audiogram. Sample: \(err.localizedDescription)")
                }
                DispatchQueue.main.async {
                    result(success)
                }
            })
    }

    func writeBloodPressure(call: FlutterMethodCall, result: @escaping FlutterResult) throws {
        guard let arguments = call.arguments as? NSDictionary,
              let systolic = (arguments["systolic"] as? Double),
              let diastolic = (arguments["diastolic"] as? Double),
              let startTime = (arguments["startTime"] as? NSNumber),
              let endTime = (arguments["endTime"] as? NSNumber)
        else {
            throw PluginError(message: "Invalid Arguments")
        }
        let dateFrom = Date(timeIntervalSince1970: startTime.doubleValue / 1000)
        let dateTo = Date(timeIntervalSince1970: endTime.doubleValue / 1000)

        let systolic_sample = HKQuantitySample(
            type: HKSampleType.quantityType(forIdentifier: .bloodPressureSystolic)!,
            quantity: HKQuantity(unit: HKUnit.millimeterOfMercury(), doubleValue: systolic),
            start: dateFrom, end: dateTo)
        let diastolic_sample = HKQuantitySample(
            type: HKSampleType.quantityType(forIdentifier: .bloodPressureDiastolic)!,
            quantity: HKQuantity(unit: HKUnit.millimeterOfMercury(), doubleValue: diastolic),
            start: dateFrom, end: dateTo)
<<<<<<< HEAD
        let bpCorrelationType = HKCorrelationType.correlationType(forIdentifier: .bloodPressure)!
        let bpCorrelation = Set(arrayLiteral: systolic_sample, diastolic_sample)
        let blood_pressure_sample = HKCorrelation(type: bpCorrelationType , start: dateFrom, end: dateTo, objects: bpCorrelation)
        
=======

>>>>>>> 01a702d5
        HKHealthStore().save(
            [blood_pressure_sample],
            withCompletion: { (success, error) in
                if let err = error {
                    print("Error Saving Blood Pressure Sample: \(err.localizedDescription)")
                }
                DispatchQueue.main.async {
                    result(success)
                }
            })
    }

    func writeMeal(call: FlutterMethodCall, result: @escaping FlutterResult) throws {
        guard let arguments = call.arguments as? NSDictionary,
              let startTime = (arguments["startTime"] as? NSNumber),
              let endTime = (arguments["endTime"] as? NSNumber),
              let calories = (arguments["caloriesConsumed"] as? Double?) ?? 0,
              let carbs = (arguments["carbohydrates"] as? Double?) ?? 0,
              let protein = (arguments["protein"] as? Double?) ?? 0,
              let fat = (arguments["fatTotal"] as? Double?) ?? 0,
              let name = (arguments["name"] as? String?),
              let caffeine = (arguments["caffeine"] as? Double?) ?? 0,
              let mealType = (arguments["mealType"] as? String?)
        else {
            throw PluginError(message: "Invalid Arguments")
        }
        let dateFrom = Date(timeIntervalSince1970: startTime.doubleValue / 1000)
        let dateTo = Date(timeIntervalSince1970: endTime.doubleValue / 1000)

        var mealTypeString = mealType ?? "UNKNOWN"
        var metadata = ["HKFoodMeal": "\(mealTypeString)"]

        if(name != nil) {
            metadata[HKMetadataKeyFoodType] = "\(name!)"
        }

        var nutrition = Set<HKSample>()

        let caloriesSample = HKQuantitySample(type: HKSampleType.quantityType(forIdentifier: .dietaryEnergyConsumed)!, quantity: HKQuantity(unit: HKUnit.kilocalorie(), doubleValue: calories), start: dateFrom, end: dateTo, metadata: metadata)
        nutrition.insert(caloriesSample)

        if(carbs > 0) {
            let carbsSample = HKQuantitySample(type: HKSampleType.quantityType(forIdentifier: .dietaryCarbohydrates)!, quantity: HKQuantity(unit: HKUnit.gram(), doubleValue: carbs), start: dateFrom, end: dateTo, metadata: metadata)
            nutrition.insert(carbsSample)
        }

        if(protein > 0) {
            let proteinSample = HKQuantitySample(type: HKSampleType.quantityType(forIdentifier: .dietaryProtein)!, quantity: HKQuantity(unit: HKUnit.gram(), doubleValue: protein), start: dateFrom, end: dateTo, metadata: metadata)
            nutrition.insert(proteinSample)
        }

        if(fat > 0) {
            let fatSample = HKQuantitySample(type: HKSampleType.quantityType(forIdentifier: .dietaryFatTotal)!, quantity: HKQuantity(unit: HKUnit.gram(), doubleValue: fat), start: dateFrom, end: dateTo, metadata: metadata)
            nutrition.insert(fatSample)
        }

        if(caffeine > 0) {
            let caffeineSample = HKQuantitySample(type: HKSampleType.quantityType(forIdentifier: .dietaryCaffeine)!, quantity: HKQuantity(unit: HKUnit.gram(), doubleValue: caffeine), start: dateFrom, end: dateTo, metadata: metadata)
            nutrition.insert(caffeineSample)
        }
        
        if #available(iOS 15.0, *){
            let meal = HKCorrelation.init(type: HKCorrelationType.init(HKCorrelationTypeIdentifier.food), start: dateFrom, end: dateTo, objects: nutrition, metadata: metadata)

            HKHealthStore().save(meal, withCompletion: { (success, error) in
                if let err = error {
                    print("Error Saving Meal Sample: \(err.localizedDescription)")
                }
                DispatchQueue.main.async {
                    result(success)
                }
            })
        } else {
            result(false)
        }
    }

    func writeWorkoutData(call: FlutterMethodCall, result: @escaping FlutterResult) throws {
        guard let arguments = call.arguments as? NSDictionary,
              let activityType = (arguments["activityType"] as? String),
              let startTime = (arguments["startTime"] as? NSNumber),
              let endTime = (arguments["endTime"] as? NSNumber),
              let ac = workoutActivityTypeMap[activityType]
        else {
            throw PluginError(message: "Invalid Arguments - activityType, startTime or endTime invalid")
        }

        var totalEnergyBurned: HKQuantity?
        var totalDistance: HKQuantity? = nil

        // Handle optional arguments
        if let teb = (arguments["totalEnergyBurned"] as? Double) {
            totalEnergyBurned = HKQuantity(
                unit: unitDict[(arguments["totalEnergyBurnedUnit"] as! String)]!, doubleValue: teb)
        }
        if let td = (arguments["totalDistance"] as? Double) {
            totalDistance = HKQuantity(
                unit: unitDict[(arguments["totalDistanceUnit"] as! String)]!, doubleValue: td)
        }

        let dateFrom = Date(timeIntervalSince1970: startTime.doubleValue / 1000)
        let dateTo = Date(timeIntervalSince1970: endTime.doubleValue / 1000)

        var workout: HKWorkout

        workout = HKWorkout(
            activityType: ac, start: dateFrom, end: dateTo, duration: dateTo.timeIntervalSince(dateFrom),
            totalEnergyBurned: totalEnergyBurned ?? nil,
            totalDistance: totalDistance ?? nil, metadata: nil)

        HKHealthStore().save(
            workout,
            withCompletion: { (success, error) in
                if let err = error {
                    print("Error Saving Workout. Sample: \(err.localizedDescription)")
                }
                DispatchQueue.main.async {
                    result(success)
                }
            })
    }

    func delete(call: FlutterMethodCall, result: @escaping FlutterResult) {
        let arguments = call.arguments as? NSDictionary
        let dataTypeKey = (arguments?["dataTypeKey"] as? String)!
        let startTime = (arguments?["startTime"] as? NSNumber) ?? 0
        let endTime = (arguments?["endTime"] as? NSNumber) ?? 0

        let dateFrom = Date(timeIntervalSince1970: startTime.doubleValue / 1000)
        let dateTo = Date(timeIntervalSince1970: endTime.doubleValue / 1000)

        let dataType = dataTypeLookUp(key: dataTypeKey)

        let predicate = HKQuery.predicateForSamples(
            withStart: dateFrom, end: dateTo, options: .strictStartDate)
        let sortDescriptor = NSSortDescriptor(key: HKSampleSortIdentifierEndDate, ascending: false)

        let deleteQuery = HKSampleQuery(
            sampleType: dataType, predicate: predicate, limit: HKObjectQueryNoLimit,
            sortDescriptors: [sortDescriptor]
        ) { [self] x, samplesOrNil, error in

            guard let samplesOrNil = samplesOrNil, error == nil else {
                // Handle the error if necessary
                print("Error deleting \(dataType)")
                return
            }

            // Delete the retrieved objects from the HealthKit store
            HKHealthStore().delete(samplesOrNil) { (success, error) in
                if let err = error {
                    print("Error deleting \(dataType) Sample: \(err.localizedDescription)")
                }
                DispatchQueue.main.async {
                    result(success)
                }
            }
        }

        HKHealthStore().execute(deleteQuery)
    }

    func getData(call: FlutterMethodCall, result: @escaping FlutterResult) {
        let arguments = call.arguments as? NSDictionary
        let dataTypeKey = (arguments?["dataTypeKey"] as? String)!
        let dataUnitKey = (arguments?["dataUnitKey"] as? String)
        let startTime = (arguments?["startTime"] as? NSNumber) ?? 0
        let endTime = (arguments?["endTime"] as? NSNumber) ?? 0
        let limit = (arguments?["limit"] as? Int) ?? HKObjectQueryNoLimit
        let includeManualEntry = (arguments?["includeManualEntry"] as? Bool) ?? true

        // Convert dates from milliseconds to Date()
        let dateFrom = Date(timeIntervalSince1970: startTime.doubleValue / 1000)
        let dateTo = Date(timeIntervalSince1970: endTime.doubleValue / 1000)

        let dataType = dataTypeLookUp(key: dataTypeKey)
        var unit: HKUnit?
        if let dataUnitKey = dataUnitKey {
            unit = unitDict[dataUnitKey]
        }

        var predicate = HKQuery.predicateForSamples(
            withStart: dateFrom, end: dateTo, options: .strictStartDate)
        let watchPredicate = HKQuery.predicateForObjects(withDeviceProperty: HKDevicePropertyKeyModel, allowedValues: ["Watch"])
        let combinedPredicate = NSCompoundPredicate(andPredicateWithSubpredicates: [predicate, watchPredicate])
        if (!includeManualEntry) {
            let manualPredicate = NSPredicate(format: "metadata.%K != YES", HKMetadataKeyWasUserEntered)
            predicate = NSCompoundPredicate(type: .and, subpredicates: [predicate, manualPredicate])
        }
        let sortDescriptor = NSSortDescriptor(key: HKSampleSortIdentifierEndDate, ascending: false)

        let query = HKSampleQuery(
            sampleType: dataType, predicate: combinedPredicate, limit: limit, sortDescriptors: [sortDescriptor]
        ) {
            [self]
            x, samplesOrNil, error in

            switch samplesOrNil {
            case let (samples as [HKQuantitySample]) as Any:
                let dictionaries = samples.map { sample -> NSDictionary in
                    return [
                        "uuid": "\(sample.uuid)",
                        "value": sample.quantity.doubleValue(for: unit!),
                        "date_from": Int(sample.startDate.timeIntervalSince1970 * 1000),
                        "date_to": Int(sample.endDate.timeIntervalSince1970 * 1000),
                        "source_id": sample.sourceRevision.source.bundleIdentifier,
                        "source_name": sample.sourceRevision.source.name,
                        "is_manual_entry": sample.metadata?[HKMetadataKeyWasUserEntered] != nil
                    ]
                }
                DispatchQueue.main.async {
                    result(dictionaries)
                }

            case var (samplesCategory as [HKCategorySample]) as Any:

                if dataTypeKey == self.SLEEP_IN_BED {
                    samplesCategory = samplesCategory.filter { $0.value == 0 }
                }
                if dataTypeKey == self.SLEEP_ASLEEP_CORE {
                    samplesCategory = samplesCategory.filter { $0.value == 3 }
                }
                if dataTypeKey == self.SLEEP_ASLEEP_DEEP {
                    samplesCategory = samplesCategory.filter { $0.value == 4 }
                }
                if dataTypeKey == self.SLEEP_ASLEEP_REM {
                    samplesCategory = samplesCategory.filter { $0.value == 5 }
                }
                if dataTypeKey == self.SLEEP_AWAKE {
                    samplesCategory = samplesCategory.filter { $0.value == 2 }
                }
                if dataTypeKey == self.SLEEP_ASLEEP {
                    samplesCategory = samplesCategory.filter { $0.value == 3 }
                }
                if dataTypeKey == self.SLEEP_DEEP {
                    samplesCategory = samplesCategory.filter { $0.value == 4 }
                }
                if dataTypeKey == self.SLEEP_REM {
                    samplesCategory = samplesCategory.filter { $0.value == 5 }
                }
                if dataTypeKey == self.HEADACHE_UNSPECIFIED {
                    samplesCategory = samplesCategory.filter { $0.value == 0 }
                }
                if dataTypeKey == self.HEADACHE_NOT_PRESENT {
                    samplesCategory = samplesCategory.filter { $0.value == 1 }
                }
                if dataTypeKey == self.HEADACHE_MILD {
                    samplesCategory = samplesCategory.filter { $0.value == 2 }
                }
                if dataTypeKey == self.HEADACHE_MODERATE {
                    samplesCategory = samplesCategory.filter { $0.value == 3 }
                }
                if dataTypeKey == self.HEADACHE_SEVERE {
                    samplesCategory = samplesCategory.filter { $0.value == 4 }
                }
                let categories = samplesCategory.map { sample -> NSDictionary in
                    return [
                        "uuid": "\(sample.uuid)",
                        "value": sample.value,
                        "date_from": Int(sample.startDate.timeIntervalSince1970 * 1000),
                        "date_to": Int(sample.endDate.timeIntervalSince1970 * 1000),
                        "source_id": sample.sourceRevision.source.bundleIdentifier,
                        "source_name": sample.sourceRevision.source.name,
                        "is_manual_entry": sample.metadata?[HKMetadataKeyWasUserEntered] != nil
                    ]
                }
                DispatchQueue.main.async {
                    result(categories)
                }

            case let (samplesWorkout as [HKWorkout]) as Any:

                let dictionaries = samplesWorkout.map { sample -> NSDictionary in
                    return [
                        "uuid": "\(sample.uuid)",
                        "workoutActivityType": workoutActivityTypeMap.first(where: {
                            $0.value == sample.workoutActivityType
                        })?.key,
                        "totalEnergyBurned": sample.totalEnergyBurned?.doubleValue(for: HKUnit.kilocalorie()),
                        "totalEnergyBurnedUnit": "KILOCALORIE",
                        "totalDistance": sample.totalDistance?.doubleValue(for: HKUnit.meter()),
                        "totalDistanceUnit": "METER",
                        "date_from": Int(sample.startDate.timeIntervalSince1970 * 1000),
                        "date_to": Int(sample.endDate.timeIntervalSince1970 * 1000),
                        "source_id": sample.sourceRevision.source.bundleIdentifier,
                        "source_name": sample.sourceRevision.source.name,
                        "is_manual_entry": sample.metadata?[HKMetadataKeyWasUserEntered] != nil,
                        "workout_type": self.getWorkoutType(type: sample.workoutActivityType),
                        "total_distance": sample.totalDistance != nil ? Int(sample.totalDistance!.doubleValue(for: HKUnit.meter())) : 0,
                        "total_energy_burned": sample.totalEnergyBurned != nil ? Int(sample.totalEnergyBurned!.doubleValue(for: HKUnit.kilocalorie())) : 0
                    ]
                }

                DispatchQueue.main.async {
                    result(dictionaries)
                }

            case let (samplesAudiogram as [HKAudiogramSample]) as Any:
                let dictionaries = samplesAudiogram.map { sample -> NSDictionary in
                    var frequencies = [Double]()
                    var leftEarSensitivities = [Double]()
                    var rightEarSensitivities = [Double]()
                    for samplePoint in sample.sensitivityPoints {
                        frequencies.append(samplePoint.frequency.doubleValue(for: HKUnit.hertz()))
                        leftEarSensitivities.append(
                            samplePoint.leftEarSensitivity!.doubleValue(for: HKUnit.decibelHearingLevel()))
                        rightEarSensitivities.append(
                            samplePoint.rightEarSensitivity!.doubleValue(for: HKUnit.decibelHearingLevel()))
                    }
                    return [
                        "uuid": "\(sample.uuid)",
                        "frequencies": frequencies,
                        "leftEarSensitivities": leftEarSensitivities,
                        "rightEarSensitivities": rightEarSensitivities,
                        "date_from": Int(sample.startDate.timeIntervalSince1970 * 1000),
                        "date_to": Int(sample.endDate.timeIntervalSince1970 * 1000),
                        "source_id": sample.sourceRevision.source.bundleIdentifier,
                        "source_name": sample.sourceRevision.source.name,
                    ]
                }
                DispatchQueue.main.async {
                    result(dictionaries)
                }

            case let (nutritionSample as [HKCorrelation]) as Any:

                //let samples = nutritionSample[0].objects(for: HKObjectType.quantityType(forIdentifier: .dietaryEnergyConsumed)!)
                var calories = 0.0
                var fat = 0.0
                var carbs = 0.0
                var protein = 0.0

                let name = nutritionSample[0].metadata?[HKMetadataKeyFoodType] as! String
                let mealType = nutritionSample[0].metadata?["HKFoodMeal"]
                let samples = nutritionSample[0].objects
                for sample in samples {
                    if let quantitySample = sample as? HKQuantitySample {
                        if (quantitySample.quantityType == HKObjectType.quantityType(forIdentifier: .dietaryEnergyConsumed)){
                            calories = quantitySample.quantity.doubleValue(for: HKUnit.kilocalorie())
                        }
                        if (quantitySample.quantityType == HKObjectType.quantityType(forIdentifier: .dietaryCarbohydrates)){
                            carbs = quantitySample.quantity.doubleValue(for: HKUnit.gram())
                        }
                        if (quantitySample.quantityType == HKObjectType.quantityType(forIdentifier: .dietaryProtein)){
                            protein = quantitySample.quantity.doubleValue(for: HKUnit.gram())
                        }
                        if (quantitySample.quantityType == HKObjectType.quantityType(forIdentifier: .dietaryFatTotal)){
                            fat = quantitySample.quantity.doubleValue(for: HKUnit.gram())
                        }
                    }
                }


                let dictionaries = nutritionSample.map { sample -> NSDictionary in
                    return [
                        "uuid": "\(sample.uuid)",
                        "calories": calories,
                        "carbs": carbs,
                        "protein": protein,
                        "fat": fat,
                        "name": name,
                        "mealType": mealType,
                        "date_from": Int(sample.startDate.timeIntervalSince1970 * 1000),
                        "date_to": Int(sample.endDate.timeIntervalSince1970 * 1000),
                        "source_id": sample.sourceRevision.source.bundleIdentifier,
                        "source_name": sample.sourceRevision.source.name,
                    ]
                }
                DispatchQueue.main.async {
                    result(dictionaries)
                }

            default:
                if #available(iOS 14.0, *), let ecgSamples = samplesOrNil as? [HKElectrocardiogram] {
                    let dictionaries = ecgSamples.map(fetchEcgMeasurements)
                    DispatchQueue.main.async {
                        result(dictionaries)
                    }
                } else {
                    DispatchQueue.main.async {
                        print("Error getting ECG - only available on iOS 14.0 and above!")
                        result(nil)
                    }
                }
            }
        }

        HKHealthStore().execute(query)
    }

    @available(iOS 14.0, *)
    private func fetchEcgMeasurements(_ sample: HKElectrocardiogram) -> NSDictionary {
        let semaphore = DispatchSemaphore(value: 0)
        var voltageValues = [NSDictionary]()
        let voltageQuery = HKElectrocardiogramQuery(sample) { query, result in
            switch result {
            case let .measurement(measurement):
                if let voltageQuantity = measurement.quantity(for: .appleWatchSimilarToLeadI) {
                    let voltage = voltageQuantity.doubleValue(for: HKUnit.volt())
                    let timeSinceSampleStart = measurement.timeSinceSampleStart
                    voltageValues.append(["voltage": voltage, "timeSinceSampleStart": timeSinceSampleStart])
                }
            case .done:
                semaphore.signal()
            case let .error(error):
                print(error)
            }
        }
        HKHealthStore().execute(voltageQuery)
        semaphore.wait()
        return [
            "uuid": "\(sample.uuid)",
            "voltageValues": voltageValues,
            "averageHeartRate": sample.averageHeartRate?.doubleValue(
                for: HKUnit.count().unitDivided(by: HKUnit.minute())),
            "samplingFrequency": sample.samplingFrequency?.doubleValue(for: HKUnit.hertz()),
            "classification": sample.classification.rawValue,
            "date_from": Int(sample.startDate.timeIntervalSince1970 * 1000),
            "date_to": Int(sample.endDate.timeIntervalSince1970 * 1000),
            "source_id": sample.sourceRevision.source.bundleIdentifier,
            "source_name": sample.sourceRevision.source.name,
        ]
    }

    func getIntervalData(call: FlutterMethodCall, result: @escaping FlutterResult) {
        let arguments = call.arguments as? NSDictionary
        let dataTypeKey = (arguments?["dataTypeKey"] as? String) ?? "DEFAULT"
        let dataUnitKey = (arguments?["dataUnitKey"] as? String)
        let startDate = (arguments?["startTime"] as? NSNumber) ?? 0
        let endDate = (arguments?["endTime"] as? NSNumber) ?? 0
        let intervalInSecond = (arguments?["interval"] as? Int) ?? 1
        let includeManualEntry = (arguments?["includeManualEntry"] as? Bool) ?? true

        // Set interval in seconds.
        var interval = DateComponents()
        interval.second = intervalInSecond

        // Convert dates from milliseconds to Date()
        let dateFrom = Date(timeIntervalSince1970: startDate.doubleValue / 1000)
        let dateTo = Date(timeIntervalSince1970: endDate.doubleValue / 1000)

        let quantityType: HKQuantityType! = dataQuantityTypesDict[dataTypeKey]
        var predicate = HKQuery.predicateForSamples(withStart: dateFrom, end: dateTo, options: [])
        if (!includeManualEntry) {
            let manualPredicate = NSPredicate(format: "metadata.%K != YES", HKMetadataKeyWasUserEntered)
            predicate = NSCompoundPredicate(type: .and, subpredicates: [predicate, manualPredicate])
        }

        let query = HKStatisticsCollectionQuery(quantityType: quantityType, quantitySamplePredicate: predicate, options: [.cumulativeSum, .separateBySource], anchorDate: dateFrom, intervalComponents: interval)

        query.initialResultsHandler = {
            [weak self] _, statisticCollectionOrNil, error in
            guard let self = self else {
                // Handle the case where self became nil.
                print("Self is nil")
                DispatchQueue.main.async {
                    result(nil)
                }
                return
            }

            // Error detected.
            if let error = error {
                print("Query error: \(error.localizedDescription)")
                DispatchQueue.main.async {
                    result(nil)
                }
                return
            }

            guard let collection = statisticCollectionOrNil as? HKStatisticsCollection else {
                print("Unexpected result from query")
                DispatchQueue.main.async {
                    result(nil)
                }
                return
            }

            var dictionaries = [[String: Any]]()
            collection.enumerateStatistics(from: dateFrom, to: dateTo) {
                [weak self] statisticData, _ in
                guard let self = self else {
                    // Handle the case where self became nil.
                    print("Self is nil during enumeration")
                    return
                }

                do {
                    if let quantity = statisticData.sumQuantity(),
                       let dataUnitKey = dataUnitKey,
                       let unit = self.unitDict[dataUnitKey] {
                        let dict = [
                            "value": quantity.doubleValue(for: unit),
                            "date_from": Int(statisticData.startDate.timeIntervalSince1970 * 1000),
                            "date_to": Int(statisticData.endDate.timeIntervalSince1970 * 1000),
                            "source_id": statisticData.sources?.first?.bundleIdentifier ?? "",
                            "source_name": statisticData.sources?.first?.name ?? ""
                        ]
                        dictionaries.append(dict)
                    }
                } catch {
                    print("Error during collection.enumeration: \(error)")
                }
            }
            DispatchQueue.main.async {
                result(dictionaries)
            }
        }
        HKHealthStore().execute(query)
    }

    func getTotalStepsInInterval(call: FlutterMethodCall, result: @escaping FlutterResult) {
        let arguments = call.arguments as? NSDictionary
        let startTime = (arguments?["startTime"] as? NSNumber) ?? 0
        let endTime = (arguments?["endTime"] as? NSNumber) ?? 0

        // Convert dates from milliseconds to Date()
        let dateFrom = Date(timeIntervalSince1970: startTime.doubleValue / 1000)
        let dateTo = Date(timeIntervalSince1970: endTime.doubleValue / 1000)

        let sampleType = HKQuantityType.quantityType(forIdentifier: .stepCount)!
        let predicate = HKQuery.predicateForSamples(
            withStart: dateFrom, end: dateTo, options: .strictStartDate)

        let query = HKStatisticsQuery(
            quantityType: sampleType,
            quantitySamplePredicate: predicate,
            options: .cumulativeSum
        ) { query, queryResult, error in

            guard let queryResult = queryResult else {
                let error = error! as NSError
                print("Error getting total steps in interval \(error.localizedDescription)")

                DispatchQueue.main.async {
                    result(nil)
                }
                return
            }

            var steps = 0.0

            if let quantity = queryResult.sumQuantity() {
                let unit = HKUnit.count()
                steps = quantity.doubleValue(for: unit)
            }

            let totalSteps = Int(steps)
            DispatchQueue.main.async {
                result(totalSteps)
            }
        }

        HKHealthStore().execute(query)
    }

    func unitLookUp(key: String) -> HKUnit {
        guard let unit = unitDict[key] else {
            return HKUnit.count()
        }
        return unit
    }

    func dataTypeLookUp(key: String) -> HKSampleType {
        guard let dataType_ = dataTypesDict[key] else {
            return HKSampleType.quantityType(forIdentifier: .bodyMass)!
        }
        return dataType_
    }

    func initializeTypes() {
        // Initialize units
        unitDict[GRAM] = HKUnit.gram()
        unitDict[KILOGRAM] = HKUnit.gramUnit(with: .kilo)
        unitDict[OUNCE] = HKUnit.ounce()
        unitDict[POUND] = HKUnit.pound()
        unitDict[STONE] = HKUnit.stone()
        unitDict[METER] = HKUnit.meter()
        unitDict[INCH] = HKUnit.inch()
        unitDict[FOOT] = HKUnit.foot()
        unitDict[YARD] = HKUnit.yard()
        unitDict[MILE] = HKUnit.mile()
        unitDict[LITER] = HKUnit.liter()
        unitDict[MILLILITER] = HKUnit.literUnit(with: .milli)
        unitDict[FLUID_OUNCE_US] = HKUnit.fluidOunceUS()
        unitDict[FLUID_OUNCE_IMPERIAL] = HKUnit.fluidOunceImperial()
        unitDict[CUP_US] = HKUnit.cupUS()
        unitDict[CUP_IMPERIAL] = HKUnit.cupImperial()
        unitDict[PINT_US] = HKUnit.pintUS()
        unitDict[PINT_IMPERIAL] = HKUnit.pintImperial()
        unitDict[PASCAL] = HKUnit.pascal()
        unitDict[MILLIMETER_OF_MERCURY] = HKUnit.millimeterOfMercury()
        unitDict[CENTIMETER_OF_WATER] = HKUnit.centimeterOfWater()
        unitDict[ATMOSPHERE] = HKUnit.atmosphere()
        unitDict[DECIBEL_A_WEIGHTED_SOUND_PRESSURE_LEVEL] = HKUnit.decibelAWeightedSoundPressureLevel()
        unitDict[SECOND] = HKUnit.second()
        unitDict[MILLISECOND] = HKUnit.secondUnit(with: .milli)
        unitDict[MINUTE] = HKUnit.minute()
        unitDict[HOUR] = HKUnit.hour()
        unitDict[DAY] = HKUnit.day()
        unitDict[JOULE] = HKUnit.joule()
        unitDict[KILOCALORIE] = HKUnit.kilocalorie()
        unitDict[LARGE_CALORIE] = HKUnit.largeCalorie()
        unitDict[SMALL_CALORIE] = HKUnit.smallCalorie()
        unitDict[DEGREE_CELSIUS] = HKUnit.degreeCelsius()
        unitDict[DEGREE_FAHRENHEIT] = HKUnit.degreeFahrenheit()
        unitDict[KELVIN] = HKUnit.kelvin()
        unitDict[DECIBEL_HEARING_LEVEL] = HKUnit.decibelHearingLevel()
        unitDict[HERTZ] = HKUnit.hertz()
        unitDict[SIEMEN] = HKUnit.siemen()
        unitDict[INTERNATIONAL_UNIT] = HKUnit.internationalUnit()
        unitDict[COUNT] = HKUnit.count()
        unitDict[PERCENT] = HKUnit.percent()
        unitDict[BEATS_PER_MINUTE] = HKUnit.init(from: "count/min")
        unitDict[RESPIRATIONS_PER_MINUTE] = HKUnit.init(from: "count/min")
        unitDict[MILLIGRAM_PER_DECILITER] = HKUnit.init(from: "mg/dL")
        unitDict[UNKNOWN_UNIT] = HKUnit.init(from: "")
        unitDict[NO_UNIT] = HKUnit.init(from: "")

        // Initialize workout types
        workoutActivityTypeMap["ARCHERY"] = .archery
        workoutActivityTypeMap["BOWLING"] = .bowling
        workoutActivityTypeMap["FENCING"] = .fencing
        workoutActivityTypeMap["GYMNASTICS"] = .gymnastics
        workoutActivityTypeMap["TRACK_AND_FIELD"] = .trackAndField
        workoutActivityTypeMap["AMERICAN_FOOTBALL"] = .americanFootball
        workoutActivityTypeMap["AUSTRALIAN_FOOTBALL"] = .australianFootball
        workoutActivityTypeMap["BASEBALL"] = .baseball
        workoutActivityTypeMap["BASKETBALL"] = .basketball
        workoutActivityTypeMap["CRICKET"] = .cricket
        workoutActivityTypeMap["DISC_SPORTS"] = .discSports
        workoutActivityTypeMap["HANDBALL"] = .handball
        workoutActivityTypeMap["HOCKEY"] = .hockey
        workoutActivityTypeMap["LACROSSE"] = .lacrosse
        workoutActivityTypeMap["RUGBY"] = .rugby
        workoutActivityTypeMap["SOCCER"] = .soccer
        workoutActivityTypeMap["SOFTBALL"] = .softball
        workoutActivityTypeMap["VOLLEYBALL"] = .volleyball
        workoutActivityTypeMap["PREPARATION_AND_RECOVERY"] = .preparationAndRecovery
        workoutActivityTypeMap["FLEXIBILITY"] = .flexibility
        workoutActivityTypeMap["WALKING"] = .walking
        workoutActivityTypeMap["RUNNING"] = .running
        workoutActivityTypeMap["RUNNING_JOGGING"] = .running  // Supported due to combining with Android naming
        workoutActivityTypeMap["RUNNING_SAND"] = .running  // Supported due to combining with Android naming
        workoutActivityTypeMap["RUNNING_TREADMILL"] = .running  // Supported due to combining with Android naming
        workoutActivityTypeMap["WHEELCHAIR_WALK_PACE"] = .wheelchairWalkPace
        workoutActivityTypeMap["WHEELCHAIR_RUN_PACE"] = .wheelchairRunPace
        workoutActivityTypeMap["BIKING"] = .cycling
        workoutActivityTypeMap["HAND_CYCLING"] = .handCycling
        workoutActivityTypeMap["CORE_TRAINING"] = .coreTraining
        workoutActivityTypeMap["ELLIPTICAL"] = .elliptical
        workoutActivityTypeMap["FUNCTIONAL_STRENGTH_TRAINING"] = .functionalStrengthTraining
        workoutActivityTypeMap["TRADITIONAL_STRENGTH_TRAINING"] = .traditionalStrengthTraining
        workoutActivityTypeMap["CROSS_TRAINING"] = .crossTraining
        workoutActivityTypeMap["MIXED_CARDIO"] = .mixedCardio
        workoutActivityTypeMap["HIGH_INTENSITY_INTERVAL_TRAINING"] = .highIntensityIntervalTraining
        workoutActivityTypeMap["JUMP_ROPE"] = .jumpRope
        workoutActivityTypeMap["STAIR_CLIMBING"] = .stairClimbing
        workoutActivityTypeMap["STAIRS"] = .stairs
        workoutActivityTypeMap["STEP_TRAINING"] = .stepTraining
        workoutActivityTypeMap["FITNESS_GAMING"] = .fitnessGaming
        workoutActivityTypeMap["BARRE"] = .barre
        workoutActivityTypeMap["YOGA"] = .yoga
        workoutActivityTypeMap["MIND_AND_BODY"] = .mindAndBody
        workoutActivityTypeMap["PILATES"] = .pilates
        workoutActivityTypeMap["BADMINTON"] = .badminton
        workoutActivityTypeMap["RACQUETBALL"] = .racquetball
        workoutActivityTypeMap["SQUASH"] = .squash
        workoutActivityTypeMap["TABLE_TENNIS"] = .tableTennis
        workoutActivityTypeMap["TENNIS"] = .tennis
        workoutActivityTypeMap["CLIMBING"] = .climbing
        workoutActivityTypeMap["ROCK_CLIMBING"] = .climbing  // Supported due to combining with Android naming
        workoutActivityTypeMap["EQUESTRIAN_SPORTS"] = .equestrianSports
        workoutActivityTypeMap["FISHING"] = .fishing
        workoutActivityTypeMap["GOLF"] = .golf
        workoutActivityTypeMap["HIKING"] = .hiking
        workoutActivityTypeMap["HUNTING"] = .hunting
        workoutActivityTypeMap["PLAY"] = .play
        workoutActivityTypeMap["CROSS_COUNTRY_SKIING"] = .crossCountrySkiing
        workoutActivityTypeMap["CURLING"] = .curling
        workoutActivityTypeMap["DOWNHILL_SKIING"] = .downhillSkiing
        workoutActivityTypeMap["SNOW_SPORTS"] = .snowSports
        workoutActivityTypeMap["SNOWBOARDING"] = .snowboarding
        workoutActivityTypeMap["SKATING"] = .skatingSports
        workoutActivityTypeMap["SKATING_CROSS,"] = .skatingSports  // Supported due to combining with Android naming
        workoutActivityTypeMap["SKATING_INDOOR,"] = .skatingSports  // Supported due to combining with Android naming
        workoutActivityTypeMap["SKATING_INLINE,"] = .skatingSports  // Supported due to combining with Android naming
        workoutActivityTypeMap["PADDLE_SPORTS"] = .paddleSports
        workoutActivityTypeMap["ROWING"] = .rowing
        workoutActivityTypeMap["SAILING"] = .sailing
        workoutActivityTypeMap["SURFING_SPORTS"] = .surfingSports
        workoutActivityTypeMap["SWIMMING"] = .swimming
        workoutActivityTypeMap["WATER_FITNESS"] = .waterFitness
        workoutActivityTypeMap["WATER_POLO"] = .waterPolo
        workoutActivityTypeMap["WATER_SPORTS"] = .waterSports
        workoutActivityTypeMap["BOXING"] = .boxing
        workoutActivityTypeMap["KICKBOXING"] = .kickboxing
        workoutActivityTypeMap["MARTIAL_ARTS"] = .martialArts
        workoutActivityTypeMap["TAI_CHI"] = .taiChi
        workoutActivityTypeMap["WRESTLING"] = .wrestling
        workoutActivityTypeMap["OTHER"] = .other

        // Set up iOS 13 specific types (ordinary health data types)
        if #available(iOS 13.0, *) {
            dataTypesDict[ACTIVE_ENERGY_BURNED] = HKSampleType.quantityType(
                forIdentifier: .activeEnergyBurned)!
            dataTypesDict[AUDIOGRAM] = HKSampleType.audiogramSampleType()
            dataTypesDict[BASAL_ENERGY_BURNED] = HKSampleType.quantityType(
                forIdentifier: .basalEnergyBurned)!
            dataTypesDict[BLOOD_GLUCOSE] = HKSampleType.quantityType(forIdentifier: .bloodGlucose)!
            dataTypesDict[BLOOD_OXYGEN] = HKSampleType.quantityType(forIdentifier: .oxygenSaturation)!
            dataTypesDict[RESPIRATORY_RATE] = HKSampleType.quantityType(forIdentifier: .respiratoryRate)!
            dataTypesDict[PERIPHERAL_PERFUSION_INDEX] = HKSampleType.quantityType(
                forIdentifier: .peripheralPerfusionIndex)!

            dataTypesDict[BLOOD_PRESSURE_DIASTOLIC] = HKSampleType.quantityType(
                forIdentifier: .bloodPressureDiastolic)!
            dataTypesDict[BLOOD_PRESSURE_SYSTOLIC] = HKSampleType.quantityType(
                forIdentifier: .bloodPressureSystolic)!
            dataTypesDict[BODY_FAT_PERCENTAGE] = HKSampleType.quantityType(
                forIdentifier: .bodyFatPercentage)!
            dataTypesDict[BODY_MASS_INDEX] = HKSampleType.quantityType(forIdentifier: .bodyMassIndex)!
            dataTypesDict[BODY_TEMPERATURE] = HKSampleType.quantityType(forIdentifier: .bodyTemperature)!
            dataTypesDict[DIETARY_CARBS_CONSUMED] = HKSampleType.quantityType(
                forIdentifier: .dietaryCarbohydrates)!
            dataTypesDict[DIETARY_ENERGY_CONSUMED] = HKSampleType.quantityType(
                forIdentifier: .dietaryEnergyConsumed)!
            dataTypesDict[DIETARY_CAFFEINE] = HKSampleType.quantityType(
                forIdentifier: .dietaryCaffeine)!
            dataTypesDict[DIETARY_FATS_CONSUMED] = HKSampleType.quantityType(
                forIdentifier: .dietaryFatTotal)!
            dataTypesDict[DIETARY_PROTEIN_CONSUMED] = HKSampleType.quantityType(
                forIdentifier: .dietaryProtein)!
            dataTypesDict[ELECTRODERMAL_ACTIVITY] = HKSampleType.quantityType(
                forIdentifier: .electrodermalActivity)!
            dataTypesDict[FORCED_EXPIRATORY_VOLUME] = HKSampleType.quantityType(
                forIdentifier: .forcedExpiratoryVolume1)!
            dataTypesDict[HEART_RATE] = HKSampleType.quantityType(forIdentifier: .heartRate)!
            dataTypesDict[HEART_RATE_VARIABILITY_SDNN] = HKSampleType.quantityType(
                forIdentifier: .heartRateVariabilitySDNN)!
            dataTypesDict[HEIGHT] = HKSampleType.quantityType(forIdentifier: .height)!
            dataTypesDict[RESTING_HEART_RATE] = HKSampleType.quantityType(
                forIdentifier: .restingHeartRate)!
            dataTypesDict[STEPS] = HKSampleType.quantityType(forIdentifier: .stepCount)!
            dataTypesDict[WAIST_CIRCUMFERENCE] = HKSampleType.quantityType(
                forIdentifier: .waistCircumference)!
            dataTypesDict[WALKING_HEART_RATE] = HKSampleType.quantityType(
                forIdentifier: .walkingHeartRateAverage)!
            dataTypesDict[WEIGHT] = HKSampleType.quantityType(forIdentifier: .bodyMass)!
            dataTypesDict[DISTANCE_WALKING_RUNNING] = HKSampleType.quantityType(
                forIdentifier: .distanceWalkingRunning)!
            dataTypesDict[DISTANCE_SWIMMING] = HKSampleType.quantityType(forIdentifier: .distanceSwimming)!
            dataTypesDict[DISTANCE_CYCLING] = HKSampleType.quantityType(forIdentifier: .distanceCycling)!
            dataTypesDict[FLIGHTS_CLIMBED] = HKSampleType.quantityType(forIdentifier: .flightsClimbed)!
            dataTypesDict[WATER] = HKSampleType.quantityType(forIdentifier: .dietaryWater)!
            dataTypesDict[MINDFULNESS] = HKSampleType.categoryType(forIdentifier: .mindfulSession)!
            dataTypesDict[SLEEP_IN_BED] = HKSampleType.categoryType(forIdentifier: .sleepAnalysis)!
            dataTypesDict[SLEEP_ASLEEP] = HKSampleType.categoryType(forIdentifier: .sleepAnalysis)!
            dataTypesDict[SLEEP_ASLEEP_CORE] = HKSampleType.categoryType(forIdentifier: .sleepAnalysis)!
            dataTypesDict[SLEEP_ASLEEP_DEEP] = HKSampleType.categoryType(forIdentifier: .sleepAnalysis)!
            dataTypesDict[SLEEP_ASLEEP_REM] = HKSampleType.categoryType(forIdentifier: .sleepAnalysis)!
            dataTypesDict[SLEEP_AWAKE] = HKSampleType.categoryType(forIdentifier: .sleepAnalysis)!
            dataTypesDict[SLEEP_DEEP] = HKSampleType.categoryType(forIdentifier: .sleepAnalysis)!
            dataTypesDict[SLEEP_REM] = HKSampleType.categoryType(forIdentifier: .sleepAnalysis)!

            dataTypesDict[EXERCISE_TIME] = HKSampleType.quantityType(forIdentifier: .appleExerciseTime)!
            dataTypesDict[WORKOUT] = HKSampleType.workoutType()
            dataTypesDict[NUTRITION] = HKSampleType.correlationType(
                forIdentifier: .food)!
            dataTypesDict[STAND_TIME] = HKSampleType.quantityType(forIdentifier: .appleStandTime)
            healthDataTypes = Array(dataTypesDict.values)
        }

        // Set up iOS 11 specific types (ordinary health data quantity types)
        if #available(iOS 11.0, *) {
            dataQuantityTypesDict[ACTIVE_ENERGY_BURNED] = HKQuantityType.quantityType(forIdentifier: .activeEnergyBurned)!
            dataQuantityTypesDict[BASAL_ENERGY_BURNED] = HKQuantityType.quantityType(forIdentifier: .basalEnergyBurned)!
            dataQuantityTypesDict[BLOOD_GLUCOSE] = HKQuantityType.quantityType(forIdentifier: .bloodGlucose)!
            dataQuantityTypesDict[BLOOD_OXYGEN] = HKQuantityType.quantityType(forIdentifier: .oxygenSaturation)!
            dataQuantityTypesDict[BLOOD_PRESSURE_DIASTOLIC] = HKQuantityType.quantityType(forIdentifier: .bloodPressureDiastolic)!
            dataQuantityTypesDict[BLOOD_PRESSURE_SYSTOLIC] = HKQuantityType.quantityType(forIdentifier: .bloodPressureSystolic)!
            dataQuantityTypesDict[BODY_FAT_PERCENTAGE] = HKQuantityType.quantityType(forIdentifier: .bodyFatPercentage)!
            dataQuantityTypesDict[BODY_MASS_INDEX] = HKQuantityType.quantityType(forIdentifier: .bodyMassIndex)!
            dataQuantityTypesDict[BODY_TEMPERATURE] = HKQuantityType.quantityType(forIdentifier: .bodyTemperature)!
            dataQuantityTypesDict[DIETARY_CARBS_CONSUMED] = HKQuantityType.quantityType(forIdentifier: .dietaryCarbohydrates)!
            dataQuantityTypesDict[DIETARY_ENERGY_CONSUMED] = HKQuantityType.quantityType(forIdentifier: .dietaryEnergyConsumed)!
            dataQuantityTypesDict[DIETARY_FATS_CONSUMED] = HKQuantityType.quantityType(forIdentifier: .dietaryFatTotal)!
            dataQuantityTypesDict[DIETARY_PROTEIN_CONSUMED] = HKQuantityType.quantityType(forIdentifier: .dietaryProtein)!
            dataQuantityTypesDict[ELECTRODERMAL_ACTIVITY] = HKQuantityType.quantityType(forIdentifier: .electrodermalActivity)!
            dataQuantityTypesDict[FORCED_EXPIRATORY_VOLUME] = HKQuantityType.quantityType(forIdentifier: .forcedExpiratoryVolume1)!
            dataQuantityTypesDict[HEART_RATE] = HKQuantityType.quantityType(forIdentifier: .heartRate)!
            dataQuantityTypesDict[HEART_RATE_VARIABILITY_SDNN] = HKQuantityType.quantityType(forIdentifier: .heartRateVariabilitySDNN)!
            dataQuantityTypesDict[HEIGHT] = HKQuantityType.quantityType(forIdentifier: .height)!
            dataQuantityTypesDict[RESTING_HEART_RATE] = HKQuantityType.quantityType(forIdentifier: .restingHeartRate)!
            dataQuantityTypesDict[STEPS] = HKQuantityType.quantityType(forIdentifier: .stepCount)!
            dataQuantityTypesDict[WAIST_CIRCUMFERENCE] = HKQuantityType.quantityType(forIdentifier: .waistCircumference)!
            dataQuantityTypesDict[WALKING_HEART_RATE] = HKQuantityType.quantityType(forIdentifier: .walkingHeartRateAverage)!
            dataQuantityTypesDict[WEIGHT] = HKQuantityType.quantityType(forIdentifier: .bodyMass)!
            dataQuantityTypesDict[DISTANCE_WALKING_RUNNING] = HKQuantityType.quantityType(forIdentifier: .distanceWalkingRunning)!
            dataQuantityTypesDict[DISTANCE_SWIMMING] = HKQuantityType.quantityType(forIdentifier: .distanceSwimming)!
            dataQuantityTypesDict[DISTANCE_CYCLING] = HKQuantityType.quantityType(forIdentifier: .distanceCycling)!
            dataQuantityTypesDict[FLIGHTS_CLIMBED] = HKQuantityType.quantityType(forIdentifier: .flightsClimbed)!
            dataQuantityTypesDict[WATER] = HKQuantityType.quantityType(forIdentifier: .dietaryWater)!

            healthDataQuantityTypes = Array(dataQuantityTypesDict.values)
        }

        // Set up heart rate data types specific to the apple watch, requires iOS 12
        if #available(iOS 12.2, *) {
            dataTypesDict[HIGH_HEART_RATE_EVENT] = HKSampleType.categoryType(
                forIdentifier: .highHeartRateEvent)!
            dataTypesDict[LOW_HEART_RATE_EVENT] = HKSampleType.categoryType(
                forIdentifier: .lowHeartRateEvent)!
            dataTypesDict[IRREGULAR_HEART_RATE_EVENT] = HKSampleType.categoryType(
                forIdentifier: .irregularHeartRhythmEvent)!

            heartRateEventTypes = Set([
                HKSampleType.categoryType(forIdentifier: .highHeartRateEvent)!,
                HKSampleType.categoryType(forIdentifier: .lowHeartRateEvent)!,
                HKSampleType.categoryType(forIdentifier: .irregularHeartRhythmEvent)!,
            ])
        }

        if #available(iOS 13.6, *) {
            dataTypesDict[HEADACHE_UNSPECIFIED] = HKSampleType.categoryType(forIdentifier: .headache)!
            dataTypesDict[HEADACHE_NOT_PRESENT] = HKSampleType.categoryType(forIdentifier: .headache)!
            dataTypesDict[HEADACHE_MILD] = HKSampleType.categoryType(forIdentifier: .headache)!
            dataTypesDict[HEADACHE_MODERATE] = HKSampleType.categoryType(forIdentifier: .headache)!
            dataTypesDict[HEADACHE_SEVERE] = HKSampleType.categoryType(forIdentifier: .headache)!

            headacheType = Set([
                HKSampleType.categoryType(forIdentifier: .headache)!
            ])
        }

        if #available(iOS 14.0, *) {
            dataTypesDict[ELECTROCARDIOGRAM] = HKSampleType.electrocardiogramType()

            unitDict[VOLT] = HKUnit.volt()
            unitDict[INCHES_OF_MERCURY] = HKUnit.inchesOfMercury()

            workoutActivityTypeMap["CARDIO_DANCE"] = HKWorkoutActivityType.cardioDance
            workoutActivityTypeMap["SOCIAL_DANCE"] = HKWorkoutActivityType.socialDance
            workoutActivityTypeMap["PICKLEBALL"] = HKWorkoutActivityType.pickleball
            workoutActivityTypeMap["COOLDOWN"] = HKWorkoutActivityType.cooldown
        }

        // Concatenate heart events, headache and health data types (both may be empty)
        allDataTypes = Set(heartRateEventTypes + healthDataTypes)
        allDataTypes = allDataTypes.union(headacheType)
    }

    func getWorkoutType(type: HKWorkoutActivityType) -> String {
        switch type {
        case .americanFootball:
            return "americanFootball"
        case .archery:
            return "archery"
        case .australianFootball:
            return "australianFootball"
        case .badminton:
            return "badminton"
        case .baseball:
            return "baseball"
        case .basketball:
            return "basketball"
        case .bowling:
            return "bowling"
        case .boxing:
            return "boxing"
        case .climbing:
            return "climbing"
        case .cricket:
            return "cricket"
        case .crossTraining:
            return "crossTraining"
        case .curling:
            return "curling"
        case .cycling:
            return "cycling"
        case .dance:
            return "dance"
        case .danceInspiredTraining:
            return "danceInspiredTraining"
        case .elliptical:
            return "elliptical"
        case .equestrianSports:
            return "equestrianSports"
        case .fencing:
            return "fencing"
        case .fishing:
            return "fishing"
        case .functionalStrengthTraining:
            return "functionalStrengthTraining"
        case .golf:
            return "golf"
        case .gymnastics:
            return "gymnastics"
        case .handball:
            return "handball"
        case .hiking:
            return "hiking"
        case .hockey:
            return "hockey"
        case .hunting:
            return "hunting"
        case .lacrosse:
            return "lacrosse"
        case .martialArts:
            return "martialArts"
        case .mindAndBody:
            return "mindAndBody"
        case .mixedMetabolicCardioTraining:
            return "mixedMetabolicCardioTraining"
        case .paddleSports:
            return "paddleSports"
        case .play:
            return "play"
        case .preparationAndRecovery:
            return "preparationAndRecovery"
        case .racquetball:
            return "racquetball"
        case .rowing:
            return "rowing"
        case .rugby:
            return "rugby"
        case .running:
            return "running"
        case .sailing:
            return "sailing"
        case .skatingSports:
            return "skatingSports"
        case .snowSports:
            return "snowSports"
        case .soccer:
            return "soccer"
        case .softball:
            return "softball"
        case .squash:
            return "squash"
        case .stairClimbing:
            return "stairClimbing"
        case .surfingSports:
            return "surfingSports"
        case .swimming:
            return "swimming"
        case .tableTennis:
            return "tableTennis"
        case .tennis:
            return "tennis"
        case .trackAndField:
            return "trackAndField"
        case .traditionalStrengthTraining:
            return "traditionalStrengthTraining"
        case .volleyball:
            return "volleyball"
        case .walking:
            return "walking"
        case .waterFitness:
            return "waterFitness"
        case .waterPolo:
            return "waterPolo"
        case .waterSports:
            return "waterSports"
        case .wrestling:
            return "wrestling"
        case .yoga:
            return "yoga"
        case .barre:
            return "barre"
        case .coreTraining:
            return "coreTraining"
        case .crossCountrySkiing:
            return "crossCountrySkiing"
        case .downhillSkiing:
            return "downhillSkiing"
        case .flexibility:
            return "flexibility"
        case .highIntensityIntervalTraining:
            return "highIntensityIntervalTraining"
        case .jumpRope:
            return "jumpRope"
        case .kickboxing:
            return "kickboxing"
        case .pilates:
            return "pilates"
        case .snowboarding:
            return "snowboarding"
        case .stairs:
            return "stairs"
        case .stepTraining:
            return "stepTraining"
        case .wheelchairWalkPace:
            return "wheelchairWalkPace"
        case .wheelchairRunPace:
            return "wheelchairRunPace"
        case .taiChi:
            return "taiChi"
        case .mixedCardio:
            return "mixedCardio"
        case .handCycling:
            return "handCycling"
        default:
            return "other"
        }
    }
}<|MERGE_RESOLUTION|>--- conflicted
+++ resolved
@@ -427,14 +427,10 @@
             type: HKSampleType.quantityType(forIdentifier: .bloodPressureDiastolic)!,
             quantity: HKQuantity(unit: HKUnit.millimeterOfMercury(), doubleValue: diastolic),
             start: dateFrom, end: dateTo)
-<<<<<<< HEAD
         let bpCorrelationType = HKCorrelationType.correlationType(forIdentifier: .bloodPressure)!
         let bpCorrelation = Set(arrayLiteral: systolic_sample, diastolic_sample)
         let blood_pressure_sample = HKCorrelation(type: bpCorrelationType , start: dateFrom, end: dateTo, objects: bpCorrelation)
         
-=======
-
->>>>>>> 01a702d5
         HKHealthStore().save(
             [blood_pressure_sample],
             withCompletion: { (success, error) in
